{
<<<<<<< HEAD
  "compilerOptions": {
    "target": "es5",
    "moduleResolution": "node",
    "lib": ["es6", "dom"],
    "outDir": "lib",
    "rootDir": "src",
    "strict": false,
    "esModuleInterop": true,
    "declaration": true,
    "allowSyntheticDefaultImports": true,
    "forceConsistentCasingInFileNames": true,
    "resolveJsonModule": true
  },
  "typedocOptions": {
    "mode": "file",
    "module": "commonjs",
    "out": "./docs"
  }
=======
    "compilerOptions": {
        "target": "es5",
        "moduleResolution": "node",
        "lib": [
            "es6",
            "dom"
        ],
        "outDir": "lib",
        "rootDir": "src",
        "strict": false,
        "esModuleInterop": true,
        "declaration": true,
        "allowSyntheticDefaultImports": true,
        "forceConsistentCasingInFileNames": true,
        "resolveJsonModule": true
    },
    "typedocOptions": {
        "mode": "file",
        "module": "commonjs",
        "out": "./dist/v0.3.1"
    }
>>>>>>> f2908332
}<|MERGE_RESOLUTION|>--- conflicted
+++ resolved
@@ -1,24 +1,4 @@
 {
-<<<<<<< HEAD
-  "compilerOptions": {
-    "target": "es5",
-    "moduleResolution": "node",
-    "lib": ["es6", "dom"],
-    "outDir": "lib",
-    "rootDir": "src",
-    "strict": false,
-    "esModuleInterop": true,
-    "declaration": true,
-    "allowSyntheticDefaultImports": true,
-    "forceConsistentCasingInFileNames": true,
-    "resolveJsonModule": true
-  },
-  "typedocOptions": {
-    "mode": "file",
-    "module": "commonjs",
-    "out": "./docs"
-  }
-=======
     "compilerOptions": {
         "target": "es5",
         "moduleResolution": "node",
@@ -40,5 +20,4 @@
         "module": "commonjs",
         "out": "./dist/v0.3.1"
     }
->>>>>>> f2908332
 }