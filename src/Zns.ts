import { Zilliqa } from '@zilliqa-js/zilliqa';
import { Contract } from '@zilliqa-js/contract';
import { toChecksumAddress, toBech32Address } from '@zilliqa-js/crypto';
import namehash from './zns/namehash';
import _ from 'lodash';
import {
  SourceDefinition,
  NamicornResolution,
  Dictionary,
  ZnsResolution,
} from './types';
<<<<<<< HEAD
import NamingService from './NamingService';
import { ResolutionError } from './index';
=======
import NamingService from './namingService';
>>>>>>> ebfac0fb

const DefaultSource = 'https://api.zilliqa.com';
const NullAddress = '0x0000000000000000000000000000000000000000';

const NetworkIdMap = {
  1: 'mainnet',
  333: 'testnet',
  111: 'localnet',
};

const RegistryMap = {
  mainnet: 'zil1jcgu2wlx6xejqk9jw3aaankw6lsjzeunx2j0jz',
};

const UrlMap = {
  mainnet: 'https://api.zilliqa.com',
  testnet: 'https://dev-api.zilliqa.com',
  localnet: 'http://localhost:4201',
};

const UrlNetworkMap = (url: string) => {
  const invert = _(UrlMap)
    .invert()
    .value();
  return invert[url];
};

export default class Zns extends NamingService {
  readonly network: string;
  readonly url: string;
  readonly registryAddress?: string;
  private registry?: Contract;
  private zilliqa: Zilliqa;

  constructor(source: string | boolean | SourceDefinition = true) {
    super();
    source = this.normalizeSource(source);
    this.network = source.network as string;
    this.url = source.url;
    this.zilliqa = new Zilliqa(this.url);
    if (!this.network) {
      throw new Error('Unspecified network in Namicorn ZNS configuration');
    }
    if (!this.url) {
      throw new Error('Unspecified url in Namicorn ZNS configuration');
    }
    this.registryAddress = source.registry
      ? source.registry
      : RegistryMap[this.network];
    if (this.registryAddress) {
      this.registryAddress = this.registryAddress.startsWith('0x')
        ? toBech32Address(this.registryAddress)
        : this.registryAddress;
      this.registry = this.zilliqa.contracts.at(this.registryAddress);
    }
  }

  async resolve(domain: string): Promise<NamicornResolution | null> {
    const recordAddresses = await this._getRecordsAddresses(domain);
    if (!recordAddresses) return null;
    const [ownerAddress, resolverAddress] = recordAddresses;
    const resolution = this.structureResolverRecords(
      await this._getResolverRecords(resolverAddress),
    );

    const addresses = _.mapValues(resolution.crypto || {}, 'address');
    return {
      addresses,
      meta: {
        owner: ownerAddress || null,
        type: 'zns',
        ttl: parseInt(resolution.ttl as string) || 0,
      },
    };
  }

  /**
   * Resolves a domain
   * @param domain - domain name to be resolved
   * @returns - Everything what is stored on specified domain
   */
  async resolution(domain: string): Promise<ZnsResolution> {
    return await this.structureResolverRecords(await this.records(domain));
  }

  /**
   * Resolver Records
   * @param domain - domain name to be resolved
   * @returns - ZNS resolver records in an plain key-value format
   */
  async records(domain: string): Promise<Dictionary<string>> {
    return await this._getResolverRecords(await this.resolverAddress(domain));
  }

  isSupportedDomain(domain: string): boolean {
    return domain.indexOf('.') > 0 && /^.{1,}\.(zil)$/.test(domain);
  }

  isSupportedNetwork(): boolean {
    return this.registryAddress != null;
  }

  /** @ignore */
  async _getRecordsAddresses(
    domain: string,
  ): Promise<[string, string] | undefined> {
    if (!this.isSupportedDomain(domain) || !this.isSupportedNetwork())
      return undefined;
    const registryRecord = await this.getContractMapValue(
      this.registry,
      'records',
      namehash(domain),
    );
    if (!registryRecord) return undefined;
    let [ownerAddress, resolverAddress] = registryRecord.arguments as [
      string,
      string,
    ];
    if (ownerAddress.startsWith('0x')) {
      ownerAddress = toBech32Address(ownerAddress);
    }
    return [ownerAddress, resolverAddress];
  }

  /** @ignore */
  async _getResolverRecords(resolverAddress: string): Promise<ZnsResolution> {
    if (!resolverAddress || resolverAddress == NullAddress) {
      return {};
    }
    const resolver = this.zilliqa.contracts.at(
      toChecksumAddress(resolverAddress),
    );
    return ((await this.getContractField(resolver, 'records')) ||
      {}) as Dictionary<string>;
  }

  /** @ignore */
  protected normalizeSource(
    source: string | boolean | SourceDefinition,
  ): SourceDefinition {
    switch (typeof source) {
      case 'boolean': {
        return { url: DefaultSource, network: 'mainnet' };
      }
      case 'string': {
        return {
          url: source as string,
          network: UrlNetworkMap(source),
        };
      }
      case 'object': {
        source = _.clone(source) as SourceDefinition;
        if (typeof source.network == 'number') {
          source.network = NetworkIdMap[source.network];
        }
        if (source.registry) {
          source.network = source.network ? source.network : 'mainnet';
          source.url = source.url ? source.url : DefaultSource;
        }
        if (source.network && !source.url) {
          source.url = UrlMap[source.network];
        }
        if (source.url && !source.network) {
          source.network = UrlNetworkMap(source.url);
        }
        return source;
      }
    }
  }

  /** @ignore */
  private structureResolverRecords(records: Dictionary<string>): ZnsResolution {
    return _.transform(
      records,
      (result, value, key) => _.set(result, key, value),
      {},
    );
  }

  /** @ignore */
  private async resolverAddress(domain: string): Promise<string | undefined> {
    return ((await this._getRecordsAddresses(domain)) || [])[1];
  }

  /** @ignore */
  private async getContractField(
    contract: Contract,
    field: string,
    keys: string[] = [],
  ): Promise<any> {
    try {
      let result = (await contract.getSubState(field, keys)) || {};
      return result[field];
    } catch (err) {
      if (err.name == 'FetchError')
        throw new ResolutionError('BlockchainDown', { method: 'ZNS' });
      else
        throw err;
    }
  }

  /** @ignore */
  private async getContractMapValue(
    contract: Contract,
    field: string,
    key: string,
  ): Promise<any> {
    const record = await this.getContractField(contract, field, [key]);
    return (record && record[key]) || null;
  }
}<|MERGE_RESOLUTION|>--- conflicted
+++ resolved
@@ -9,12 +9,8 @@
   Dictionary,
   ZnsResolution,
 } from './types';
-<<<<<<< HEAD
-import NamingService from './NamingService';
 import { ResolutionError } from './index';
-=======
 import NamingService from './namingService';
->>>>>>> ebfac0fb
 
 const DefaultSource = 'https://api.zilliqa.com';
 const NullAddress = '0x0000000000000000000000000000000000000000';
