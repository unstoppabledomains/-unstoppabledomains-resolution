--- conflicted
+++ resolved
@@ -19,35 +19,12 @@
   SourceConfig,
   Web3Version0Provider,
   Web3Version1Provider,
-<<<<<<< HEAD
-  Provider,
-  NamingServiceSource,
-  SourceDefinition,
-  NamehashOptions,
-  NamehashOptionsDefault,
-  DnsRecordType,
-  DnsRecord,
-  CryptoRecords,
-  TickerVersion,
-  AutoNetworkConfigs,
-  hasProvider,
-  EthersProvider
-} from './publicTypes';
-import { nodeHash } from './types';
-=======
 } from './types/publicTypes';
->>>>>>> 55d30a4a
 import ResolutionError, { ResolutionErrorCode } from './errors/resolutionError';
 import DnsUtils from './utils/DnsUtils';
 import { findNamingServiceName, signedInfuraLink } from './utils';
 import { Eip1993Factories } from './utils/Eip1993Factories';
-<<<<<<< HEAD
-import DnsUtils from './DnsUtils';
-import FetchProvider from './FetchProvider';
-import { EthereumNamingService } from './EthereumNamingService';
-=======
 import { NamingService } from './NamingService';
->>>>>>> 55d30a4a
 
 /**
  * Blockchain domain Resolution library - Resolution.
@@ -468,7 +445,6 @@
     return records;
   }
 
-<<<<<<< HEAD
   private static async getNetwork(
     type: NamingServiceName.CNS | NamingServiceName.ENS,
     config?: {url: string} | {provider: Provider}
@@ -484,10 +460,6 @@
     };
   }
 
-  private async getPreferableNewRecord(domain: string, newRecord: string, oldRecord: string): Promise<string> {
-    const records = await this.records(domain, [newRecord, oldRecord]);
-    return NamingService.ensureRecordPresence(domain, newRecord, records[newRecord] || records[oldRecord]);
-=======
   private async getPreferableNewRecord(
     domain: string,
     newRecord: string,
@@ -504,7 +476,6 @@
       });
     }
     return (records[newRecord] || records[oldRecord]);
->>>>>>> 55d30a4a
   }
 
   private getNamingMethod(domain: string): NamingService | undefined {
