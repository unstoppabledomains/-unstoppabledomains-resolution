import BN from 'bn.js';
import Ens from './Ens';
import Zns from './Zns';
import Uns from './Uns';
import UdApi from './UdApi';
import {
  Api,
  AutoNetworkConfigs,
  UnsSupportedNetworks,
  CryptoRecords,
  DnsRecord,
  DnsRecordType,
  EnsSupportedNetworks,
  EthersProvider,
  NamehashOptions,
  NamehashOptionsDefault,
  NamingServiceName,
  Provider,
  ResolutionMethod,
  SourceConfig,
  Web3Version0Provider,
  Web3Version1Provider,
  TokenUriMetadata,
} from './types/publicTypes';
import ResolutionError, {ResolutionErrorCode} from './errors/resolutionError';
import DnsUtils from './utils/DnsUtils';
import {findNamingServiceName, signedInfuraLink} from './utils';
import {Eip1993Factories} from './utils/Eip1993Factories';
import {NamingService} from './NamingService';
import ConfigurationError from './errors/configurationError';
import {ConfigurationErrorCode} from './errors/configurationError';
import Networking from './utils/Networking';

/**
 * Blockchain domain Resolution library - Resolution.
 * @example
 * ```
 * import Resolution from '@unstoppabledomains/resolution';
 *
 * let resolution = new Resolution({ blockchain: {
<<<<<<< HEAD
 *        ens: {
=======
 *        uns: {
>>>>>>> f52b4dbc
 *           url: "https://mainnet.infura.io/v3/12351245223",
 *           network: "mainnet"
 *        }
 *      }
 *   });
 *
 * let domain = "brad.zil";
 * resolution.addr(domain, "eth").then(addr => console.log(addr));;
 * ```
 */
export default class Resolution {
  /**
   * @internal
   */
  readonly serviceMap: Record<NamingServiceName, NamingService>;

  constructor({sourceConfig = undefined}: {sourceConfig?: SourceConfig} = {}) {
<<<<<<< HEAD
    const cns = isApi(sourceConfig?.cns)
      ? new UdApi(sourceConfig?.cns)
      : new Cns(sourceConfig?.cns);
    const ens = isApi(sourceConfig?.ens)
      ? new UdApi(sourceConfig?.ens.url)
      : new Ens(sourceConfig?.ens);
=======
    const uns = isApi(sourceConfig?.uns)
      ? new UdApi(sourceConfig?.uns)
      : new Uns(sourceConfig?.uns);
>>>>>>> f52b4dbc
    const zns = isApi(sourceConfig?.zns)
      ? new UdApi(sourceConfig?.zns)
      : new Zns(sourceConfig?.zns);
    this.serviceMap = {
<<<<<<< HEAD
      [NamingServiceName.CNS]: cns,
      [NamingServiceName.ENS]: ens,
=======
      [NamingServiceName.UNS]: uns,
>>>>>>> f52b4dbc
      [NamingServiceName.ZNS]: zns,
    };
  }

  /**
<<<<<<< HEAD
   * AutoConfigure the blockchain network between different testnets for ENS and CNS
   * We make a "net_version" JSON RPC call to the blockchain either via url or with the help of given provider.
   * @param sourceConfig - configuration object for ens and cns
=======
   * AutoConfigure the blockchain network between different testnets for UNS
   * We make a "net_version" JSON RPC call to the blockchain either via url or with the help of given provider.
   * @param sourceConfig - configuration object for uns
>>>>>>> f52b4dbc
   * @returns configured Resolution object
   */
  static async autoNetwork(
    sourceConfig: AutoNetworkConfigs,
  ): Promise<Resolution> {
    const resolution = new this();
<<<<<<< HEAD
    if (!sourceConfig.cns && !sourceConfig.ens) {
=======
    if (!sourceConfig.uns) {
>>>>>>> f52b4dbc
      throw new ConfigurationError(ConfigurationErrorCode.UnsupportedNetwork);
    }

    if (sourceConfig.uns) {
      resolution.serviceMap[NamingServiceName.UNS] = await Uns.autoNetwork(
        sourceConfig.uns,
      );
    }

    if (sourceConfig.ens) {
      resolution.serviceMap[NamingServiceName.ENS] = await Ens.autoNetwork(
        sourceConfig.ens,
      );
    }

    return resolution;
  }

  /**
<<<<<<< HEAD
   * Creates a resolution with configured infura id for ens and cns
   * @param infura - infura project id
   * @param networks - an optional object that describes what network to use when connecting ENS or CNS default is mainnet
=======
   * Creates a resolution with configured infura id for uns
   * @param infura - infura project id
   * @param networks - an optional object that describes what network to use when connecting UNS default is mainnet
>>>>>>> f52b4dbc
   */
  static infura(
    infura: string,
    networks?: {
<<<<<<< HEAD
      ens?: {
        network: EnsSupportedNetworks;
      };
      cns?: {
        network: CnsSupportedNetworks;
=======
      uns?: {
        network: UnsSupportedNetworks;
>>>>>>> f52b4dbc
      };
    },
  ): Resolution {
    return new this({
      sourceConfig: {
<<<<<<< HEAD
        ens: {
          url: signedInfuraLink(infura, networks?.ens?.network),
          network: networks?.ens?.network || 'mainnet',
        },
        cns: {
          url: signedInfuraLink(infura, networks?.ens?.network),
          network: networks?.cns?.network || 'mainnet',
=======
        uns: {
          url: signedInfuraLink(infura, networks?.uns?.network),
          network: networks?.uns?.network || 'mainnet',
>>>>>>> f52b4dbc
        },
      },
    });
  }

  /**
   * Creates a resolution instance with configured provider
   * @param provider - any provider compatible with EIP-1193
<<<<<<< HEAD
   * @param networks - an optional object that describes what network to use when connecting ENS or CNS default is mainnet
=======
   * @param networks - an optional object that describes what network to use when connecting UNS default is mainnet
>>>>>>> f52b4dbc
   * @see https://eips.ethereum.org/EIPS/eip-1193
   */
  static fromEip1193Provider(
    provider: Provider,
    networks?: {
<<<<<<< HEAD
      ens?: {
        network: EnsSupportedNetworks;
      };
      cns?: {
        network: CnsSupportedNetworks;
=======
      uns?: {
        network: UnsSupportedNetworks;
>>>>>>> f52b4dbc
      };
    },
  ): Resolution {
    return new this({
      sourceConfig: {
<<<<<<< HEAD
        ens: {provider, network: networks?.ens?.network || 'mainnet'},
        cns: {provider, network: networks?.cns?.network || 'mainnet'},
=======
        uns: {provider, network: networks?.uns?.network || 'mainnet'},
>>>>>>> f52b4dbc
      },
    });
  }

  /**
   * Create a resolution instance from web3 0.x version provider
   * @param provider - an 0.x version provider from web3 ( must implement sendAsync(payload, callback) )
   * @param networks - Ethereum network configuration
   * @see https://github.com/ethereum/web3.js/blob/0.20.7/lib/web3/httpprovider.js#L116
   */
  static fromWeb3Version0Provider(
    provider: Web3Version0Provider,
    networks?: {
<<<<<<< HEAD
      ens?: {
        network: EnsSupportedNetworks;
      };
      cns?: {
        network: CnsSupportedNetworks;
=======
      uns?: {
        network: UnsSupportedNetworks;
>>>>>>> f52b4dbc
      };
    },
  ): Resolution {
    return this.fromEip1193Provider(
      Eip1993Factories.fromWeb3Version0Provider(provider),
      networks,
    );
  }

  /**
   * Create a resolution instance from web3 1.x version provider
   * @param provider - an 1.x version provider from web3 ( must implement send(payload, callback) )
<<<<<<< HEAD
   * @param networks - an optional object that describes what network to use when connecting ENS or CNS default is mainnet
=======
   * @param networks - an optional object that describes what network to use when connecting UNS default is mainnet
>>>>>>> f52b4dbc
   * @see https://github.com/ethereum/web3.js/blob/1.x/packages/web3-core-helpers/types/index.d.ts#L165
   * @see https://github.com/ethereum/web3.js/blob/1.x/packages/web3-providers-http/src/index.js#L95
   */
  static fromWeb3Version1Provider(
    provider: Web3Version1Provider,
    networks?: {
<<<<<<< HEAD
      ens?: {
        network: EnsSupportedNetworks;
      };
      cns?: {
        network: CnsSupportedNetworks;
=======
      uns?: {
        network: UnsSupportedNetworks;
>>>>>>> f52b4dbc
      };
    },
  ): Resolution {
    return this.fromEip1193Provider(
      Eip1993Factories.fromWeb3Version1Provider(provider),
      networks,
    );
  }

  /**
   * Creates instance of resolution from provider that implements Ethers Provider#call interface.
   * This wrapper support only `eth_call` method for now, which is enough for all the current Resolution functionality
   * @param provider - provider object
<<<<<<< HEAD
   * @param networks - an optional object that describes what network to use when connecting ENS or CNS default is mainnet
=======
   * @param networks - an optional object that describes what network to use when connecting UNS default is mainnet
>>>>>>> f52b4dbc
   * @see https://github.com/ethers-io/ethers.js/blob/v4-legacy/providers/abstract-provider.d.ts#L91
   * @see https://github.com/ethers-io/ethers.js/blob/v5.0.4/packages/abstract-provider/src.ts/index.ts#L224
   * @see https://docs.ethers.io/ethers.js/v5-beta/api-providers.html#jsonrpcprovider-inherits-from-provider
   * @see https://github.com/ethers-io/ethers.js/blob/master/packages/providers/src.ts/json-rpc-provider.ts
   */
  static fromEthersProvider(
    provider: EthersProvider,
    networks?: {
<<<<<<< HEAD
      ens?: {
        network: EnsSupportedNetworks;
      };
      cns?: {
        network: CnsSupportedNetworks;
=======
      uns?: {
        network: UnsSupportedNetworks;
>>>>>>> f52b4dbc
      };
    },
  ): Resolution {
    return this.fromEip1193Provider(
      Eip1993Factories.fromEthersProvider(provider),
      networks,
    );
  }

  /**
   * Resolves given domain name to a specific currency address if exists
   * @async
   * @param domain - domain name to be resolved
   * @param ticker - currency ticker like BTC, ETH, ZIL
   * @throws [[ResolutionError]] if address is not found
   * @returns A promise that resolves in an address
   */
  async addr(domain: string, ticker: string): Promise<string> {
    return await this.record(domain, `crypto.${ticker.toUpperCase()}.address`);
  }

  /**
   * Read multi-chain currency address if exists
   * @async
   * @param domain - domain name to be resolved
   * @param ticker - currency ticker (USDT, FTM, etc.)
   * @param chain - chain version, usually means blockchain ( ERC20, BEP2, OMNI, etc. )
   * @throws [[ResolutionError]] if address is not found
   * @returns A promise that resolves in an adress
   */
  async multiChainAddr(
    domain: string,
    ticker: string,
    chain: string,
  ): Promise<string> {
    domain = this.prepareDomain(domain);
    const method = this.getNamingMethodOrThrow(domain);
    if (method.serviceName() === NamingServiceName.ENS) {
      throw new ResolutionError(ResolutionErrorCode.UnsupportedMethod, {
        methodName: NamingServiceName.ENS,
        domain,
      });
    }

    const recordKey = `crypto.${ticker.toUpperCase()}.version.${chain.toUpperCase()}.address`;
    return await method.record(domain, recordKey);
  }

  /**
   * Resolves given domain name to a verified twitter handle
   * @async
   * @param domain - domain name to be resolved
   * @throws [[ResolutionError]] if twitter is not found
   * @returns A promise that resolves in a verified twitter handle
   */
  async twitter(domain: string): Promise<string> {
    domain = this.prepareDomain(domain);
    const method = this.getNamingMethodOrThrow(domain);
    return method.twitter(domain);
  }

  /**
   * Resolve a chat id from the domain record
   * @param domain - domain name to be resolved
   * @throws [[ResolutionError]]
   * @returns A promise that resolves in chatId
   */
  async chatId(domain: string): Promise<string> {
    return await this.record(domain, 'gundb.username.value');
  }

  /**
   * Resolve a gundb public key from the domain record
   * @param domain - domain name to be resolved
   * @throws [[ResolutionError]]
   * @returns a promise that resolves in gundb public key
   */
  async chatPk(domain: string): Promise<string> {
    return await this.record(domain, 'gundb.public_key.value');
  }

  /**
   * Resolves the IPFS hash configured for domain records on ZNS
   * @param domain - domain name
   * @throws [[ResolutionError]]
   */
  async ipfsHash(domain: string): Promise<string> {
    domain = this.prepareDomain(domain);
    return await this.getPreferableNewRecord(
      domain,
      'dweb.ipfs.hash',
      'ipfs.html.value',
    );
  }

  /**
   * Resolves the httpUrl attached to domain
   * @param domain - domain name
   */
  async httpUrl(domain: string): Promise<string> {
    domain = this.prepareDomain(domain);
    return await this.getPreferableNewRecord(
      domain,
      'browser.redirect_url',
      'ipfs.redirect_domain.value',
    );
  }

  /**
   * Resolves the ipfs email field from whois configurations
   * @param domain - domain name
   * @throws [[ResolutionError]]
   * @returns A Promise that resolves in an email address configured for this domain whois
   */
  async email(domain: string): Promise<string> {
    return await this.record(domain, 'whois.email.value');
  }

  /**
   * @returns the resolver address for a specific domain
   * @param domain - domain to look for
   */
  async resolver(domain: string): Promise<string> {
    domain = this.prepareDomain(domain);
    const resolver = await this.getNamingMethodOrThrow(domain).resolver(domain);
    if (!resolver) {
      throw new ResolutionError(ResolutionErrorCode.UnspecifiedResolver, {
        domain,
      });
    }
    return resolver;
  }

  /**
   * @param domain - domain name
   * @returns An owner address of the domain
   */
  async owner(domain: string): Promise<string | null> {
    domain = this.prepareDomain(domain);
    const method = this.getNamingMethodOrThrow(domain);
    return (await method.owner(domain)) || null;
  }

  /**
   * @param domain - domain name
   * @param recordKey - a name of a record to be resolved
   * @returns A record value promise for a given record name
   */
  async record(domain: string, recordKey: string): Promise<string> {
    domain = this.prepareDomain(domain);
    const method = this.getNamingMethodOrThrow(domain);
    return await method.record(domain, recordKey);
  }

  /**
   * @param domain domain name
   * @param keys Array of record keys to be resolved
   * @returns A Promise with key-value mapping of domain records
   */
  async records(domain: string, keys: string[]): Promise<CryptoRecords> {
    domain = this.prepareDomain(domain);
    const method = this.getNamingMethodOrThrow(domain);
    return await method.records(domain, keys);
  }

  /**
   * @param domain domain name
   * @returns A Promise of whether or not the domain belongs to a wallet
   */
  async isRegistered(domain: string): Promise<Boolean> {
    domain = this.prepareDomain(domain);
    const method = this.getNamingMethodOrThrow(domain);
    return await method.isRegistered(domain);
  }

  /**
   * @param domain domain name
   * @returns A Promise of whether or not the domain is available
   */
  async isAvailable(domain: string): Promise<Boolean> {
    domain = this.prepareDomain(domain);
    const method = this.getNamingMethodOrThrow(domain);
    return await method.isAvailable(domain);
  }

  /**
   * This method is only for ens at the moment. Reverse the ens address to a ens registered domain name
   * @async
   * @param address - address you wish to reverse
   * @param currencyTicker - currency ticker like BTC, ETH, ZIL
   * @returns Domain name attached to this address
   */
  async reverse(
    address: string,
    currencyTicker: string,
  ): Promise<string | null> {
    return this.serviceMap[NamingServiceName.ENS].reverse(
      address,
      currencyTicker,
    );
  }

  /**
   * @returns Produces a namehash from supported naming service in hex format with 0x prefix.
<<<<<<< HEAD
   * Corresponds to ERC721 token id in case of Ethereum based naming service like ENS or CNS.
=======
   * Corresponds to ERC721 token id in case of Ethereum based naming service like UNS.
>>>>>>> f52b4dbc
   * @param domain domain name to be converted
   * @param options formatting options
   * @throws [[ResolutionError]] with UnsupportedDomain error code if domain extension is unknown
   */
  namehash(
    domain: string,
    options: NamehashOptions = NamehashOptionsDefault,
  ): string {
    domain = this.prepareDomain(domain);
    return this.formatNamehash(
      this.getNamingMethodOrThrow(domain).namehash(domain),
      options,
    );
  }

  /**
   * @returns a namehash of a subdomain with name label
   * @param parent namehash of a parent domain
   * @param label subdomain name
<<<<<<< HEAD
   * @param namingService "ENS", "CNS" or "ZNS"
=======
   * @param namingService "UNS" or "ZNS"
>>>>>>> f52b4dbc
   * @param options formatting options
   */
  childhash(
    parent: string,
    label: string,
    namingService: NamingServiceName,
    options: NamehashOptions = NamehashOptionsDefault,
  ): string {
    const service = this.serviceMap[namingService];
    if (!service) {
      throw new ResolutionError(ResolutionErrorCode.UnsupportedService, {
        namingService,
      });
    }
    return this.formatNamehash(service.childhash(parent, label), options);
  }

  private formatNamehash(hash, options: NamehashOptions) {
    hash = hash.replace('0x', '');
    if (options.format === 'dec') {
      return new BN(hash, 'hex').toString(10);
    } else {
      return options.prefix ? '0x' + hash : hash;
    }
  }

  /**
   * Checks weather the domain name matches the hash
   * @param domain - domain name to check againt
   * @param hash - hash obtained from the blockchain
   */
  isValidHash(domain: string, hash: string): boolean {
    domain = this.prepareDomain(domain);
    return this.namehash(domain) === hash;
  }

  /**
   * Checks if the domain name is valid according to naming service rules
   * for valid domain names.
   * Example: ENS doesn't allow domains that start from '-' symbol.
   * @param domain - domain name to be checked
   */
  async isSupportedDomain(domain: string): Promise<boolean> {
    domain = this.prepareDomain(domain);
    const namingMethod = this.getNamingMethod(domain);
    return namingMethod ? await namingMethod.isSupportedDomain(domain) : false;
  }

  /**
<<<<<<< HEAD
   * Returns the name of the service for a domain ENS | CNS | ZNS
=======
   * Returns the name of the service for a domain UNS | ZNS
>>>>>>> f52b4dbc
   * @param domain - domain name to look for
   */
  serviceName(domain: string): ResolutionMethod {
    domain = this.prepareDomain(domain);
    return this.getNamingMethodOrThrow(domain).serviceName();
  }

  /**
   * Returns all record keys of the domain.
   * This method is strongly unrecommended for production use due to lack of support for many ethereum service providers and low performance
   * Method is not supported by ENS
   * @param domain - domain name
   */
  async allRecords(domain: string): Promise<CryptoRecords> {
    domain = this.prepareDomain(domain);
    return await this.getNamingMethodOrThrow(domain).allRecords(domain);
  }

  async dns(domain: string, types: DnsRecordType[]): Promise<DnsRecord[]> {
    const dnsUtils = new DnsUtils();
    domain = this.prepareDomain(domain);
    const method = this.getNamingMethodOrThrow(domain);
    const dnsRecordKeys = this.getDnsRecordKeys(types);
    const blockchainData = await method.records(domain, dnsRecordKeys);
    return dnsUtils.toList(blockchainData);
  }

  /**
   * Retrieves the tokenURI from the registry smart contract.
   * @returns the ERC721Metadata#tokenURI contract method result
   * @param domain - domain name
   */
  async tokenURI(domain: string): Promise<string> {
    const namehash = this.namehash(domain);
    return this.getNamingMethodOrThrow(domain).getTokenUri(namehash);
  }

  /**
   * Retrieves the data from the endpoint provided by tokenURI from the registry smart contract.
   * @returns the JSON response of the token URI endpoint
   * @param domain - domain name
   */
  async tokenURIMetadata(domain: string): Promise<TokenUriMetadata> {
    const tokenUri = await this.tokenURI(domain);
    return this.getMetadataFromTokenURI(tokenUri);
  }

  /**
   * Retrieves the domain name from token metadata that is provided by tokenURI from the registry smart contract.
   * The function will throw an error if the domain in the metadata does not match the hash (e.g. if the metadata is outdated).
   * @returns the domain name retrieved from token metadata
   * @param hash - domain hash
   * @param service - nameservice which is used for lookup
   */
  async unhash(hash: string, service: NamingServiceName): Promise<string> {
    const tokenUri = await this.serviceMap[service].getTokenUri(hash);
    const metadata = await this.getMetadataFromTokenURI(tokenUri);
    const receivedHash = this.namehash(metadata.name);
    if (receivedHash !== hash) {
      throw new ResolutionError(ResolutionErrorCode.ServiceProviderError, {
        methodName: 'unhash',
        domain: metadata.name,
        providerMessage: 'Service provider returned an invalid domain name',
      });
    }
    return metadata.name;
  }

  private async getMetadataFromTokenURI(
    tokenUri: string,
  ): Promise<TokenUriMetadata> {
    const resp = await Networking.fetch(tokenUri, {});
    if (resp.ok) {
      return await resp.json();
    }

    throw new ResolutionError(ResolutionErrorCode.ServiceProviderError, {
      providerMessage: await resp.text(),
      method: 'UDAPI',
      methodName: 'tokenURIMetadata',
    });
  }

  async registryAddress(domain: string): Promise<string> {
    const method = this.getNamingMethodOrThrow(domain);
    return method.registryAddress(domain);
  }

  private getDnsRecordKeys(types: DnsRecordType[]): string[] {
    const records = ['dns.ttl'];
    types.forEach((type) => {
      records.push(`dns.${type}`);
      records.push(`dns.${type}.ttl`);
    });
    return records;
  }

  private async getPreferableNewRecord(
    domain: string,
    newRecord: string,
    oldRecord: string,
  ): Promise<string> {
    const records = await this.records(domain, [newRecord, oldRecord]);
    if (!records[newRecord] && !records[oldRecord]) {
      throw new ResolutionError(ResolutionErrorCode.RecordNotFound, {
        recordName: newRecord,
        domain: domain,
      });
    }
    return records[newRecord] || records[oldRecord];
  }

  private getNamingMethod(domain: string): NamingService | undefined {
    return this.serviceMap[findNamingServiceName(domain)];
  }

  private getNamingMethodOrThrow(domain: string): NamingService {
    const method = this.getNamingMethod(domain);
    if (!method) {
      throw new ResolutionError(ResolutionErrorCode.UnsupportedDomain, {
        domain,
      });
    }

    return method;
  }

  private prepareDomain(domain: string): string {
    return domain ? domain.trim().toLowerCase() : '';
  }
}

export {Resolution};

function isApi(obj: any): obj is Api {
  return obj && obj.api;
}<|MERGE_RESOLUTION|>--- conflicted
+++ resolved
@@ -38,11 +38,7 @@
  * import Resolution from '@unstoppabledomains/resolution';
  *
  * let resolution = new Resolution({ blockchain: {
-<<<<<<< HEAD
- *        ens: {
-=======
  *        uns: {
->>>>>>> f52b4dbc
  *           url: "https://mainnet.infura.io/v3/12351245223",
  *           network: "mainnet"
  *        }
@@ -60,53 +56,33 @@
   readonly serviceMap: Record<NamingServiceName, NamingService>;
 
   constructor({sourceConfig = undefined}: {sourceConfig?: SourceConfig} = {}) {
-<<<<<<< HEAD
-    const cns = isApi(sourceConfig?.cns)
-      ? new UdApi(sourceConfig?.cns)
-      : new Cns(sourceConfig?.cns);
     const ens = isApi(sourceConfig?.ens)
-      ? new UdApi(sourceConfig?.ens.url)
+      ? new UdApi(sourceConfig?.ens)
       : new Ens(sourceConfig?.ens);
-=======
     const uns = isApi(sourceConfig?.uns)
       ? new UdApi(sourceConfig?.uns)
       : new Uns(sourceConfig?.uns);
->>>>>>> f52b4dbc
     const zns = isApi(sourceConfig?.zns)
       ? new UdApi(sourceConfig?.zns)
       : new Zns(sourceConfig?.zns);
     this.serviceMap = {
-<<<<<<< HEAD
-      [NamingServiceName.CNS]: cns,
+      [NamingServiceName.UNS]: uns,
+      [NamingServiceName.ZNS]: zns,
       [NamingServiceName.ENS]: ens,
-=======
-      [NamingServiceName.UNS]: uns,
->>>>>>> f52b4dbc
-      [NamingServiceName.ZNS]: zns,
     };
   }
 
   /**
-<<<<<<< HEAD
-   * AutoConfigure the blockchain network between different testnets for ENS and CNS
+   * AutoConfigure the blockchain network between different testnets for ENS and UNS
    * We make a "net_version" JSON RPC call to the blockchain either via url or with the help of given provider.
-   * @param sourceConfig - configuration object for ens and cns
-=======
-   * AutoConfigure the blockchain network between different testnets for UNS
-   * We make a "net_version" JSON RPC call to the blockchain either via url or with the help of given provider.
-   * @param sourceConfig - configuration object for uns
->>>>>>> f52b4dbc
+   * @param sourceConfig - configuration object for ens and uns
    * @returns configured Resolution object
    */
   static async autoNetwork(
     sourceConfig: AutoNetworkConfigs,
   ): Promise<Resolution> {
     const resolution = new this();
-<<<<<<< HEAD
-    if (!sourceConfig.cns && !sourceConfig.ens) {
-=======
-    if (!sourceConfig.uns) {
->>>>>>> f52b4dbc
+    if (!sourceConfig.uns && !sourceConfig.ens) {
       throw new ConfigurationError(ConfigurationErrorCode.UnsupportedNetwork);
     }
 
@@ -126,47 +102,30 @@
   }
 
   /**
-<<<<<<< HEAD
-   * Creates a resolution with configured infura id for ens and cns
+   * Creates a resolution with configured infura id for ens and uns
    * @param infura - infura project id
-   * @param networks - an optional object that describes what network to use when connecting ENS or CNS default is mainnet
-=======
-   * Creates a resolution with configured infura id for uns
-   * @param infura - infura project id
-   * @param networks - an optional object that describes what network to use when connecting UNS default is mainnet
->>>>>>> f52b4dbc
+   * @param networks - an optional object that describes what network to use when connecting ENS or UNS default is mainnet
    */
   static infura(
     infura: string,
     networks?: {
-<<<<<<< HEAD
       ens?: {
         network: EnsSupportedNetworks;
       };
-      cns?: {
-        network: CnsSupportedNetworks;
-=======
       uns?: {
         network: UnsSupportedNetworks;
->>>>>>> f52b4dbc
       };
     },
   ): Resolution {
     return new this({
       sourceConfig: {
-<<<<<<< HEAD
         ens: {
           url: signedInfuraLink(infura, networks?.ens?.network),
           network: networks?.ens?.network || 'mainnet',
         },
-        cns: {
-          url: signedInfuraLink(infura, networks?.ens?.network),
-          network: networks?.cns?.network || 'mainnet',
-=======
         uns: {
           url: signedInfuraLink(infura, networks?.uns?.network),
           network: networks?.uns?.network || 'mainnet',
->>>>>>> f52b4dbc
         },
       },
     });
@@ -175,37 +134,24 @@
   /**
    * Creates a resolution instance with configured provider
    * @param provider - any provider compatible with EIP-1193
-<<<<<<< HEAD
-   * @param networks - an optional object that describes what network to use when connecting ENS or CNS default is mainnet
-=======
-   * @param networks - an optional object that describes what network to use when connecting UNS default is mainnet
->>>>>>> f52b4dbc
+   * @param networks - an optional object that describes what network to use when connecting ENS or UNS default is mainnet
    * @see https://eips.ethereum.org/EIPS/eip-1193
    */
   static fromEip1193Provider(
     provider: Provider,
     networks?: {
-<<<<<<< HEAD
       ens?: {
         network: EnsSupportedNetworks;
       };
-      cns?: {
-        network: CnsSupportedNetworks;
-=======
       uns?: {
         network: UnsSupportedNetworks;
->>>>>>> f52b4dbc
       };
     },
   ): Resolution {
     return new this({
       sourceConfig: {
-<<<<<<< HEAD
         ens: {provider, network: networks?.ens?.network || 'mainnet'},
-        cns: {provider, network: networks?.cns?.network || 'mainnet'},
-=======
         uns: {provider, network: networks?.uns?.network || 'mainnet'},
->>>>>>> f52b4dbc
       },
     });
   }
@@ -219,16 +165,11 @@
   static fromWeb3Version0Provider(
     provider: Web3Version0Provider,
     networks?: {
-<<<<<<< HEAD
       ens?: {
         network: EnsSupportedNetworks;
       };
-      cns?: {
-        network: CnsSupportedNetworks;
-=======
       uns?: {
         network: UnsSupportedNetworks;
->>>>>>> f52b4dbc
       };
     },
   ): Resolution {
@@ -241,27 +182,18 @@
   /**
    * Create a resolution instance from web3 1.x version provider
    * @param provider - an 1.x version provider from web3 ( must implement send(payload, callback) )
-<<<<<<< HEAD
-   * @param networks - an optional object that describes what network to use when connecting ENS or CNS default is mainnet
-=======
-   * @param networks - an optional object that describes what network to use when connecting UNS default is mainnet
->>>>>>> f52b4dbc
+   * @param networks - an optional object that describes what network to use when connecting ENS or UNS default is mainnet
    * @see https://github.com/ethereum/web3.js/blob/1.x/packages/web3-core-helpers/types/index.d.ts#L165
    * @see https://github.com/ethereum/web3.js/blob/1.x/packages/web3-providers-http/src/index.js#L95
    */
   static fromWeb3Version1Provider(
     provider: Web3Version1Provider,
     networks?: {
-<<<<<<< HEAD
       ens?: {
         network: EnsSupportedNetworks;
       };
-      cns?: {
-        network: CnsSupportedNetworks;
-=======
       uns?: {
         network: UnsSupportedNetworks;
->>>>>>> f52b4dbc
       };
     },
   ): Resolution {
@@ -275,11 +207,7 @@
    * Creates instance of resolution from provider that implements Ethers Provider#call interface.
    * This wrapper support only `eth_call` method for now, which is enough for all the current Resolution functionality
    * @param provider - provider object
-<<<<<<< HEAD
-   * @param networks - an optional object that describes what network to use when connecting ENS or CNS default is mainnet
-=======
-   * @param networks - an optional object that describes what network to use when connecting UNS default is mainnet
->>>>>>> f52b4dbc
+   * @param networks - an optional object that describes what network to use when connecting ENS or UNS default is mainnet
    * @see https://github.com/ethers-io/ethers.js/blob/v4-legacy/providers/abstract-provider.d.ts#L91
    * @see https://github.com/ethers-io/ethers.js/blob/v5.0.4/packages/abstract-provider/src.ts/index.ts#L224
    * @see https://docs.ethers.io/ethers.js/v5-beta/api-providers.html#jsonrpcprovider-inherits-from-provider
@@ -288,16 +216,11 @@
   static fromEthersProvider(
     provider: EthersProvider,
     networks?: {
-<<<<<<< HEAD
       ens?: {
         network: EnsSupportedNetworks;
       };
-      cns?: {
-        network: CnsSupportedNetworks;
-=======
       uns?: {
         network: UnsSupportedNetworks;
->>>>>>> f52b4dbc
       };
     },
   ): Resolution {
@@ -502,11 +425,7 @@
 
   /**
    * @returns Produces a namehash from supported naming service in hex format with 0x prefix.
-<<<<<<< HEAD
-   * Corresponds to ERC721 token id in case of Ethereum based naming service like ENS or CNS.
-=======
-   * Corresponds to ERC721 token id in case of Ethereum based naming service like UNS.
->>>>>>> f52b4dbc
+   * Corresponds to ERC721 token id in case of Ethereum based naming service like ENS or UNS.
    * @param domain domain name to be converted
    * @param options formatting options
    * @throws [[ResolutionError]] with UnsupportedDomain error code if domain extension is unknown
@@ -526,11 +445,7 @@
    * @returns a namehash of a subdomain with name label
    * @param parent namehash of a parent domain
    * @param label subdomain name
-<<<<<<< HEAD
-   * @param namingService "ENS", "CNS" or "ZNS"
-=======
-   * @param namingService "UNS" or "ZNS"
->>>>>>> f52b4dbc
+   * @param namingService "ENS", "UNS" or "ZNS"
    * @param options formatting options
    */
   childhash(
@@ -580,11 +495,7 @@
   }
 
   /**
-<<<<<<< HEAD
-   * Returns the name of the service for a domain ENS | CNS | ZNS
-=======
-   * Returns the name of the service for a domain UNS | ZNS
->>>>>>> f52b4dbc
+   * Returns the name of the service for a domain ENS | UNS | ZNS
    * @param domain - domain name to look for
    */
   serviceName(domain: string): ResolutionMethod {
