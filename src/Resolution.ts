import Ens from './ens';
import Zns from './zns';
import Cns from './cns';
import Udapi from './unstoppableAPI';
import {
  Blockchain,
  UnclaimedDomainResponse,
  ResolutionResponse,
  DefaultAPI,
  API,
  nodeHash
} from './types';
import ResolutionError, { ResolutionErrorCode } from './resolutionError';
import NamingService from './namingService';

/**
 * Blockchain domain Resolution library - Resolution.
 * @example
 * ```
 * let Resolution = new Resolution({blockchain: {ens: {url: 'https://mainnet.infura.io', network: 'mainnet'}}});
 * let domain = brad.zil
 * let Resolution = Resolution.address(domain);
 * ```
 */
export default class Resolution {
  readonly blockchain: Blockchain | boolean;
  /** @internal */
  readonly ens?: Ens;
  /** @internal */
  readonly zns?: Zns;
  /** @internal */
  readonly cns?: Cns;
  /** @internal */
  readonly api?: Udapi;

  /**
   * Resolution constructor
   * @property blockchain - main configuration object
   */
  constructor({ blockchain = true, api = DefaultAPI }: { blockchain?: Blockchain, api?: API } = {}) {
    this.blockchain = !!blockchain;
    if (blockchain) {
      if (blockchain == true) {
        blockchain = {};
      }
      if (blockchain.ens === undefined) {
        blockchain.ens = true;
      }
      if (blockchain.zns === undefined) {
        blockchain.zns = true;
      }
      if (blockchain.cns === undefined) {
        blockchain.cns = true;
      }
      if (blockchain.ens) {
        this.ens = new Ens(blockchain.ens);
      }
      if (blockchain.zns) {
        this.zns = new Zns(blockchain.zns);
      }
      if (blockchain.cns) {
        this.cns = new Cns(blockchain.cns);
      }
    } else {
      this.api = new Udapi(api.url);
    }
  }

  /**
   * Resolves the given domain
   * @async
   * @param domain - domain name to be resolved
   * @returns A promise that resolves in an object
   */
  async resolve(domain: string): Promise<ResolutionResponse> {
    const method = this.getNamingMethodOrThrow(domain);
    const result = await method.resolve(domain);
    return result || UnclaimedDomainResponse;
  }

  /**
   * Resolves give domain name to a specific currency address if exists
   * @async
   * @param domain - domain name to be resolved
   * @param currencyTicker - currency ticker like BTC, ETH, ZIL
   * @returns A promise that resolves in an address or null
   */
  async address(
    domain: string,
    currencyTicker: string,
  ): Promise<string | null> {
    try {
      return await this.addressOrThrow(domain, currencyTicker);
    } catch (error) {
      if (error instanceof ResolutionError) {
        return null;
      } else {
        throw error;
      }
    }
  }

  /**
   * Resolves the ipfs hash configured for domain records on ZNS
   * @param domain - domain name
   * @throws ResolutionError
   * @returns A Promise that resolves in ipfsHash
   */
  async ipfsHash(domain: string): Promise<string> {
    return await this.getNamingMethodOrThrow(domain).record(
      domain,
      'ipfs.html.value',
    );
  }

  /**
   * Resolves the ipfs redirect url for a supported domain records
   * @param domain - domain name
   * @throws ResolutionError
   * @returns A Promise that resolves in redirect url
   */
  async ipfsRedirect(domain: string): Promise<string> {
    return await this.getNamingMethodOrThrow(domain).record(
      domain,
      'ipfs.redirect_domain.value',
    );
  }

  /**
   * Resolves the ipfs email field from whois configurations
   * @param domain - domain name
   * @throws ResolutionError
   * @returns A Promise that resolves in an email address configured for this domain whois
   */
  async email(domain: string): Promise<string> {
    return await this.getNamingMethodOrThrow(domain).record(
      domain,
      'whois.email.value',
    );
  }

  /**
   * Resolves given domain to a specific currency address or throws an error
   * @param domain - domain name
   * @param currencyTicker - currency ticker such as
   *  - ZIL
   *  - BTC
   *  - ETH
   * @throws ResolutionError if address is not found
   */
  async addressOrThrow(
    domain: string,
    currencyTicker: string,
  ): Promise<string> {
    const method = this.getNamingMethodOrThrow(domain);
    return await method.address(domain, currencyTicker);
  }

  /**
   * Owner of the domain
   * @param domain - domain name
   * @returns An owner address of the domain
   */
  async owner(domain: string): Promise<string | null> {
    const method = this.getNamingMethod(domain);
    return (await method.owner(domain)) || null;
  }

  /**
   * This method is only for ens at the moment. Reverse the ens address to a ens registered domain name
   * @async
   * @param address - address you wish to reverse
   * @param currencyTicker - currency ticker like BTC, ETH, ZIL
   * @returns Domain name attached to this address
   */
  async reverse(address: string, currencyTicker: string): Promise<string> {
    return await this.ens.reverse(address, currencyTicker);
  }

  /**
   * Produce a namehash from supported naming service
   * @param domain - domain name to be hashed
   * @returns Namehash either for ENS or ZNS
   * @throws ResolutionError with UnsupportedDomain error code if domain extension is unknown
   */
  namehash(domain: string): string {
    return this.getNamingMethodOrThrow(domain).namehash(domain);
  }

  /**
<<<<<<< HEAD
   * returns a childhash for specific namingService
   * @param parent -> hash for parent
   * @param label -> hash for label
   * @param method -> namingservice name, if omited CNS is used as default
   */
  childhash(parent: nodeHash, label: string, method?: string):nodeHash {
    if (!method) method = 'CNS';
    switch (method) {
      case 'ENS':
        return this.ens.childhash(parent, label);
      case 'CNS':
        return this.cns.childhash(parent, label);
      case 'ZNS': 
        return this.zns.childhash(parent, label);
    }
=======
   * Checks weather the domain name matches the hash
   * @param domain - domain name to check againt
   * @param hash - hash obtained from the blockchain
   */
  isValidHash(domain: string, hash: string): boolean {
    return this.namehash(domain) === hash;
>>>>>>> 3e522fbb
  }

  /**
   * Checks if the domain is in valid format
   * @param domain - domain name to be checked
   */
  isSupportedDomain(domain: string): boolean {
    return !!this.getNamingMethod(domain);
  }

  /**
   * Checks if the domain is supported by the specified network as well as if it is in valid format
   * @param domain - domain name to be checked
   */
  isSupportedDomainInNetwork(domain: string): boolean {
    const method = this.getNamingMethod(domain);
    return method && method.isSupportedNetwork();
  }

  serviceName(domain: string): string {
    return this.getNamingMethodOrThrow(domain).serviceName(domain);
  }

  /**
   * Used internally to get the right method (ens or zns)
   * @param domain - domain name
   */
  private getNamingMethod(domain: string): NamingService | undefined {
    const methods: (Ens | Zns | Udapi | Cns)[] = this.blockchain
      ? [this.ens, this.zns, this.cns]
      : [this.api];
    const method = methods.find(
      method => method && method.isSupportedDomain(domain),
    );
    return method as NamingService;
  }

  private getNamingMethodOrThrow(domain: string) {
    const method = this.getNamingMethod(domain);
    if (!method)
      throw new ResolutionError(ResolutionErrorCode.UnsupportedDomain, {
        domain,
      });
    return method;
  }
}

export { Resolution };<|MERGE_RESOLUTION|>--- conflicted
+++ resolved
@@ -188,7 +188,6 @@
   }
 
   /**
-<<<<<<< HEAD
    * returns a childhash for specific namingService
    * @param parent -> hash for parent
    * @param label -> hash for label
@@ -204,14 +203,14 @@
       case 'ZNS': 
         return this.zns.childhash(parent, label);
     }
-=======
+  }
+  /**
    * Checks weather the domain name matches the hash
    * @param domain - domain name to check againt
    * @param hash - hash obtained from the blockchain
    */
   isValidHash(domain: string, hash: string): boolean {
     return this.namehash(domain) === hash;
->>>>>>> 3e522fbb
   }
 
   /**
