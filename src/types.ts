--- conflicted
+++ resolved
@@ -59,12 +59,8 @@
   };
   gundb?: {
     username?: string;
-<<<<<<< HEAD
-  };
-=======
     public_key?: string;
   },
->>>>>>> 9249286f
   addresses: {
     [key: string]: string;
   };
