--- conflicted
+++ resolved
@@ -21,12 +21,8 @@
   constructor() {
     super();
     this.url = DefaultUrl;
-<<<<<<< HEAD
 
     const DefaultUserAgent = this.isNode()
-=======
-    const DefaultUserAgent = isNode()
->>>>>>> 368bb2b3
       ? 'node-fetch/1.0 (+https://github.com/bitinn/node-fetch)'
       : navigator.userAgent;
     const version = process.env.npm_package_version;
@@ -110,8 +106,6 @@
   private findMethod(domain: string) {
     return [new Zns(), new Ens()].find(m => m.isSupportedDomain(domain));
   }
-<<<<<<< HEAD
-=======
 
   /** @ignore */
   private findMethodOrThrow(domain: string) {
@@ -119,12 +113,7 @@
     if (!method) throw new ResolutionError('UnsupportedDomain', { domain });
     return method;
   }
-
-  /** @ignore */
-  private async fetch(url, options) {
-    return isNode() ? nodeFetch(url, options) : window.fetch(url, options);
-  }
-
+  
   /**
    * Looks up for an arbitrary key inside the records of certain domain
    * @param domain - domain name
@@ -133,5 +122,4 @@
   async record(domain: string, key: string): Promise<string> {
     return await this.findMethodOrThrow(domain).record(domain, key);
   }
->>>>>>> 368bb2b3
 }