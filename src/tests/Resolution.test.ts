--- conflicted
+++ resolved
@@ -34,11 +34,8 @@
 import Ens from '../Ens';
 import FetchProvider from '../FetchProvider';
 import {ConfigurationErrorCode} from '../errors/configurationError';
-<<<<<<< HEAD
 import UnsConfig from '../config/uns-config.json';
-=======
 import EthereumContract from '../contracts/EthereumContract';
->>>>>>> 3f33b380
 
 let resolution: Resolution;
 let uns: Uns;
@@ -195,7 +192,6 @@
       expectSpyToBeCalled([factorySpy, providerSpy]);
     });
 
-<<<<<<< HEAD
     it('should fail because provided provider failed to make a net_version call', async () => {
       const mockedProvider = new FetchProvider(
         NamingServiceName.ENS,
@@ -240,19 +236,6 @@
           uns: {url: blockchainUrl},
         }),
         ConfigurationErrorCode.UnsupportedNetwork,
-=======
-    it('should work with custom network configuration', async () => {
-      const mainnetUrl = protocolLink();
-      const customNetwork = 'goerli';
-      const goerliUrl = mainnetUrl.replace('mainnet', customNetwork);
-      await expectConfigurationErrorCode(
-        () =>
-          new Cns({
-            network: customNetwork,
-            url: goerliUrl,
-          }),
-        ConfigurationErrorCode.CustomNetworkConfigMissing,
->>>>>>> 3f33b380
       );
     });
 
@@ -1041,11 +1024,7 @@
         },
       });
       const isRegistered = await resolution.isRegistered(
-<<<<<<< HEAD
         'thisdomainisdefinitelynotregistered123.crypto',
-=======
-        'ryanqwdqwdqwdqdwqd.crypto',
->>>>>>> 3f33b380
       );
       expectSpyToBeCalled(spies);
       expect(isRegistered).toBe(false);
