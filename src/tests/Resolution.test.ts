--- conflicted
+++ resolved
@@ -34,13 +34,10 @@
 import Ens from '../Ens';
 import FetchProvider from '../FetchProvider';
 import {ConfigurationErrorCode} from '../errors/configurationError';
-<<<<<<< HEAD
 import {HTTPProvider} from '@zilliqa-js/core';
 import {Eip1993Factories as Eip1193Factories} from '../utils/Eip1993Factories';
-=======
 import UnsConfig from '../config/uns-config.json';
 import EthereumContract from '../contracts/EthereumContract';
->>>>>>> cde7e457
 
 let resolution: Resolution;
 let uns: Uns;
@@ -65,10 +62,7 @@
   describe('.Basic setup', () => {
     it('should work with autonetwork url configuration', async () => {
       const mainnetUrl = protocolLink();
-<<<<<<< HEAD
-=======
       const goerliUrl = protocolLink().replace('mainnet', 'goerli');
->>>>>>> cde7e457
       // mocking getNetworkConfigs because no access to inner provider.request
       const UnsGetNetworkOriginal = Uns.autoNetwork;
       const EnsGetNetworkOriginal = Ens.autoNetwork;
