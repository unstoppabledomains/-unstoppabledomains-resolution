--- conflicted
+++ resolved
@@ -60,13 +60,8 @@
 describe('Resolution', () => {
   describe('.Basic setup', () => {
     it('should work with autonetwork url configuration', async () => {
-<<<<<<< HEAD
       const rinkebyUrl = protocolLink();
       const goerliUrl = rinkebyUrl.replace('rinkeby', 'goerli');
-=======
-      const mainnetUrl = protocolLink();
-      const goerliUrl = protocolLink().replace('mainnet', 'goerli');
->>>>>>> cde7e457
       // mocking getNetworkConfigs because no access to inner provider.request
       const UnsGetNetworkOriginal = Uns.autoNetwork;
       const EnsGetNetworkOriginal = Ens.autoNetwork;
@@ -934,10 +929,7 @@
               CryptoDomainWithTwitterVerification,
             );
             expectSpyToBeCalled(readerSpies);
-<<<<<<< HEAD
             expect(twitterHandle).toBe('Marlene12Bob');
-=======
-            expect(twitterHandle).toBe('derainberk');
           });
 
           it('should throw unsupported method', async () => {
@@ -946,7 +938,6 @@
               resolution.twitter('ryan.zil'),
               ResolutionErrorCode.UnsupportedMethod,
             );
->>>>>>> cde7e457
           });
         });
       });
