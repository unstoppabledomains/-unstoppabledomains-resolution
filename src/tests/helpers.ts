--- conflicted
+++ resolved
@@ -174,13 +174,9 @@
  */
 export function protocolLink(
   providerProtocol: ProviderProtocol = ProviderProtocol.http,
-<<<<<<< HEAD
   namingService:
     | NamingServiceName.ENS
-    | NamingServiceName.CNS = NamingServiceName.CNS,
-=======
-  namingService: NamingServiceName.UNS = NamingServiceName.UNS,
->>>>>>> f52b4dbc
+    | NamingServiceName.UNS = NamingServiceName.UNS,
 ): string {
   const secret =
     process.env.UNSTOPPABLE_RESOLUTION_INFURA_PROJECTID ?? undefined;
@@ -213,20 +209,16 @@
 };
 
 const ethereumDefaultProviders = {
-<<<<<<< HEAD
+  [NamingServiceName.UNS]: {
+    [ProviderProtocol.http]:
+      'https://mainnet.infura.io/v3/c4bb906ed6904c42b19c95825fe55f39',
+    [ProviderProtocol.wss]:
+      'wss://mainnet.infura.io/ws/v3/c4bb906ed6904c42b19c95825fe55f39',
+  },
   [NamingServiceName.ENS]: {
     [ProviderProtocol.http]:
       'https://mainnet.infura.io/v3/d423cf2499584d7fbe171e33b42cfbee',
     [ProviderProtocol.wss]:
       'wss://mainnet.infura.io/ws/v3/d423cf2499584d7fbe171e33b42cfbee',
   },
-  [NamingServiceName.CNS]: {
-=======
-  [NamingServiceName.UNS]: {
->>>>>>> f52b4dbc
-    [ProviderProtocol.http]:
-      'https://mainnet.infura.io/v3/c4bb906ed6904c42b19c95825fe55f39',
-    [ProviderProtocol.wss]:
-      'wss://mainnet.infura.io/ws/v3/c4bb906ed6904c42b19c95825fe55f39',
-  },
 };