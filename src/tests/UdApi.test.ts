--- conflicted
+++ resolved
@@ -22,12 +22,8 @@
   resolution = new Resolution({
     sourceConfig: {
       zns: {api: true},
-<<<<<<< HEAD
+      uns: {api: true},
       ens: {api: true},
-      cns: {api: true},
-=======
-      uns: {api: true},
->>>>>>> f52b4dbc
     },
   });
   unsApi = resolution.serviceMap[NamingServiceName.UNS] as Udapi;
