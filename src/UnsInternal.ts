--- conflicted
+++ resolved
@@ -2,23 +2,15 @@
   BlockhainNetworkUrlMap,
   UnsSupportedNetwork,
   ProxyReaderMap,
-<<<<<<< HEAD
-  EventData,
   NullAddress,
 } from './types';
 import {UnsLayerSource, ConfigurationError, ConfigurationErrorCode} from '.';
 import {
   BlockchainType,
-  CryptoRecords,
   DomainData,
   Locations,
   UnsLocation,
 } from './types/publicTypes';
-=======
-} from './types';
-import {UnsLayerSource, ConfigurationError, ConfigurationErrorCode} from '.';
-import {DomainData, UnsLocation} from './types/publicTypes';
->>>>>>> 2c01d1da
 import {constructRecords, EthereumNetworks, isNullAddress} from './utils';
 import FetchProvider from './FetchProvider';
 import EthereumContract from './contracts/EthereumContract';
