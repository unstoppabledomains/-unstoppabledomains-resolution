import {Provider} from './publicTypes';

export type Dictionary<T> = {[k: string]: T};
export type EnsNetworkIdMap = {
  [key: number]: string;
};
export interface BlockhanNetworkUrlMap {
  [key: string]: string | undefined;
}
export interface ProxyReaderMap {
  [key: string]: string;
}
export type NetworkIdMap = {
  [key: number]: string;
};

export type ProviderParams = unknown[] | object;
export interface RequestArguments {
  method: string;
  params?: ProviderParams;
}
export type TransactionRequest = {
  to?: unknown;
  from?: unknown;
  nonce?: unknown;

  gasLimit?: unknown;
  gasPrice?: unknown;

  data?: unknown;
  value?: unknown;
  chainId?: unknown;
};
export interface EventData {
  address: string;
  blockHash?: string;
  blockNumber?: string;
  data: string;
  logIndex?: string;
  removed?: boolean;
  topics: string[];
  transactionHash?: string;
  transactionIndex: string;
}
export interface EventFilter {
  address?: string;
  topics?: Array<string>;
  fromBlock?: string;
  toBlock?: string;
}
export type RpcProviderTestCase = {
  name?: string;
  request: RpcProviderRequestBody;
  response: string | RpcProviderLogEntry[];
}[];
export interface RpcProviderRequestBody {
  data?: string;
  to?: string;
  fromBlock?: string | number;
  toBlock?: string;
  address?: string;
  topics?: string[];
}

export interface RpcProviderLogEntry {
  blockNumber?: number;
  blockHash?: string;
  transactionIndex?: number;
  removed?: boolean;
  address: string;
  data: string;
  topics: string[];
  transactionHash?: string;
  logIndex?: number;
}
/**
 * Default structure of ZnsResolution records
 * @typedef {object} ZnsResolution
 */
export type ZnsResolution = {
  crypto?: Dictionary<{address?: string; [key: string]: any}>;
  ttl?: string;
  [key: string]: any;
};
export type Bip44Constants = [number, string, string];
export type owner = string;
export type ttl = string;
export type nodeHash = string;
export const NullAddress = '0x0000000000000000000000000000000000000000';
export enum NullAddresses {
  '0x',
  '0x0000000000000000000000000000000000000000',
  '0x0000000000000000000000000000000000000000000000000000000000000000',
}

export const EthCoinIndex = '60';

// TypeScript will infer a string union type from the literal values passed to
// this function. Without `extends string`, it would instead generalize them
// to the common string type.
// @see https://stackoverflow.com/questions/36836011/checking-validity-of-string-literal-union-type-at-runtime
const StringUnion = <UnionType extends string>(...values: UnionType[]) => {
  Object.freeze(values);
  const valueSet: Set<string> = new Set(values);

  const guard = (value: string): value is UnionType => {
    return valueSet.has(value);
  };

  const check = (value: string): UnionType => {
    if (!guard(value)) {
      const actual = JSON.stringify(value);
      const expected = values.map((s) => JSON.stringify(s)).join(' | ');
      throw new TypeError(
        `Value '${actual}' is not assignable to type '${expected}'.`,
      );
    }
    return value;
  };

  const unionNamespace = {guard, check, values};
  return Object.freeze(
    unionNamespace as typeof unionNamespace & {type: UnionType},
  );
};

<<<<<<< HEAD
export const UnsSupportedNetwork = StringUnion('mainnet', 'rinkeby');
export const EnsSupportedNetwork = StringUnion(
  'mainnet',
  'rinkeby',
  'goerli',
  'ropsten',
);
export const ZnsSupportedNetwork = StringUnion('mainnet');
=======
export const CnsSupportedNetwork = StringUnion('mainnet', 'rinkeby');
export const ZnsSupportedNetwork = StringUnion('mainnet', 'testnet');
>>>>>>> fb666965

export function hasProvider(obj: any): obj is {provider: Provider} {
  return obj && !!obj.provider;
}<|MERGE_RESOLUTION|>--- conflicted
+++ resolved
@@ -124,7 +124,6 @@
   );
 };
 
-<<<<<<< HEAD
 export const UnsSupportedNetwork = StringUnion('mainnet', 'rinkeby');
 export const EnsSupportedNetwork = StringUnion(
   'mainnet',
@@ -132,11 +131,7 @@
   'goerli',
   'ropsten',
 );
-export const ZnsSupportedNetwork = StringUnion('mainnet');
-=======
-export const CnsSupportedNetwork = StringUnion('mainnet', 'rinkeby');
 export const ZnsSupportedNetwork = StringUnion('mainnet', 'testnet');
->>>>>>> fb666965
 
 export function hasProvider(obj: any): obj is {provider: Provider} {
   return obj && !!obj.provider;
