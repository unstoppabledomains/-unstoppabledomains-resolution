--- conflicted
+++ resolved
@@ -195,16 +195,8 @@
    * Checks if domain is supported by zns
    */
   isSupportedDomain(domain: string): boolean {
-<<<<<<< HEAD
-    return (
-      (domain.indexOf('.') > 0 &&
-        /^[a-zA-Z0-9].{1,}[^-]\.(zil)$/.test(domain)) ||
-      domain === 'zil'
-    );
-=======
     const tokens = domain.split(".");
     return tokens.length && _.last(tokens) === "zil";
->>>>>>> 3e522fbb
   }
 
   /**
