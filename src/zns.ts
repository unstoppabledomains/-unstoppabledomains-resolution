--- conflicted
+++ resolved
@@ -18,15 +18,6 @@
 /** @ignore */
 const DefaultSource = 'https://api.zilliqa.com';
 
-<<<<<<< HEAD
-=======
-/** @ignore */
-const NetworkIdMap = {
-  1: 'mainnet',
-  333: 'testnet',
-  111: 'localnet',
-};
->>>>>>> 45fefb5e
 
 /** @ignore */
 const RegistryMap = {
@@ -61,29 +52,16 @@
   readonly network: string;
   readonly url: string;
   readonly registryAddress?: string;
-<<<<<<< HEAD
   readonly NetworkIdMap:NetworkIdMap = {
     1: 'mainnet',
     333: 'testnet',
     111: 'localnet',
   };
-=======
-  /** @ignore */
->>>>>>> 45fefb5e
   private registry?: Contract;
   /** @ignore */
   private zilliqa: Zilliqa;
 
-<<<<<<< HEAD
   constructor(source: NamingServiceSource = true) {
-=======
-  /**
-   * Source object describing the network naming service operates on
-   * @param source - if specified as a string will be used as main url, if omited then defaults are used
-   * @throws ConfigurationError - when either network or url is setup incorrectly
-   */
-  constructor(source: string | boolean | SourceDefinition = true) {
->>>>>>> 45fefb5e
     super();
     source = this.normalizeSource(source);
     this.network = source.network as string;
