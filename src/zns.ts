import {
  fromBech32Address,
  toBech32Address,
  toChecksumAddress,
} from './zns/utils';
import namehash from './zns/namehash';
import { invert, set } from './utils';
import {
  Dictionary,
  NamicornResolution,
  NullAddress,
<<<<<<< HEAD
  NamingServiceSource,
  NetworkIdMap,
  UNCLAIMED_DOMAIN_RESPONSE,
=======
  SourceDefinition,
  UnclaimedDomainResponse,
  ZnsResolution,
>>>>>>> d2b64847
} from './types';
import { ResolutionError, ResolutionErrorCode } from './index';
import NamingService from './namingService';

const DefaultSource = 'https://api.zilliqa.com';

<<<<<<< HEAD
=======
const NetworkIdMap = {
  1: 'mainnet',
  333: 'testnet',
  111: 'localnet',
};
>>>>>>> d2b64847

const RegistryMap = {
  mainnet: 'zil1jcgu2wlx6xejqk9jw3aaankw6lsjzeunx2j0jz',
};

const UrlMap = {
  mainnet: 'https://api.zilliqa.com',
  testnet: 'https://dev-api.zilliqa.com',
  localnet: 'http://localhost:4201',
};

const UrlNetworkMap = (url: string) => invert(UrlMap)[url];

/**
 * Class to support connection with Zilliqa naming service
 * @param network - network string such as
 * - mainnet
 * - ropsten
 * @param url - main api url such as
 * - https://mainnet.infura.io
 * @param registryAddress - address for a registry contract
 */
export default class Zns extends NamingService {
  readonly network: string;
  readonly url: string;
  readonly registryAddress?: string;
<<<<<<< HEAD
  readonly NetworkIdMap:NetworkIdMap = {
    1: 'mainnet',
    333: 'testnet',
    111: 'localnet',
  };
  private registry?: Contract;
  /** @ignore */
  private zilliqa: Zilliqa;

  constructor(source: NamingServiceSource = true) {
=======

  /**
   * Source object describing the network naming service operates on
   * @param source - if specified as a string will be used as main url, if omitted then defaults are used
   * @throws ConfigurationError - when either network or url is setup incorrectly
   */
  constructor(source: string | boolean | SourceDefinition = true) {
>>>>>>> d2b64847
    super();
    source = this.normalizeSource(source);
    this.network = source.network as string;
    this.url = source.url;
    if (!this.network) {
      throw new Error('Unspecified network in Namicorn ZNS configuration');
    }
    if (!this.url) {
      throw new Error('Unspecified url in Namicorn ZNS configuration');
    }
    this.registryAddress = source.registry
      ? source.registry
      : RegistryMap[this.network];
    if (this.registryAddress) {
      this.registryAddress = this.registryAddress.startsWith('0x')
        ? toBech32Address(this.registryAddress)
        : this.registryAddress;
    }
  }

  /**
   * Resolves the domain name
   * @param domain - domain name to be resolved
   * @returns A promise that resolves in a detailed crypto resolution
   */
  async resolve(domain: string): Promise<NamicornResolution | null> {
    const recordAddresses = await this.getRecordsAddresses(domain);
    if (!recordAddresses) return UnclaimedDomainResponse;
    const [ownerAddress, resolverAddress] = recordAddresses;
    const resolution = this.structureResolverRecords(
      await this.getResolverRecords(resolverAddress),
    );
<<<<<<< HEAD
    const addresses = _.mapValues(resolution.crypto || {}, 'address');
=======
    const addresses = {};
    Object.entries(resolution.crypto).map(
      ([key, v]) => (addresses[key] = v.address),
    );
>>>>>>> d2b64847
    return {
      addresses,
      meta: {
        owner: ownerAddress || null,
        type: 'zns',
        ttl: parseInt(resolution.ttl as string) || 0,
      },
    };
  }

  /**
   * Resolves domain name to a particular crypto address associated with it
   * @param domain - domain name to be resolved
   * @param currencyTicker - specific currency ticker such as
   *  - ZIL
   *  - BTC
   *  - ETH
   * @returns A promise that resolves in a string
   * @throws ResolutionError
   */
  async address(domain: string, currencyTicker: string): Promise<string> {
    const data = await this.resolve(domain);
    if (!data.meta.owner || data.meta.owner === NullAddress)
      throw new ResolutionError(ResolutionErrorCode.UnregisteredDomain, {
        domain,
      });
    const address = data.addresses[currencyTicker.toUpperCase()];
    if (!address)
      throw new ResolutionError(ResolutionErrorCode.UnspecifiedCurrency, {
        domain,
        currencyTicker,
      });
    return address;
  }

  /**
   * Owner of the domain
   * @param domain - domain name
   * @returns An owner address of the domain
   */
  async owner(domain: string): Promise<string | null> {
    return (await this.resolve(domain)).meta.owner;
  }

  /**
   * Resolves a domain
   * @param domain - domain name to be resolved
   * @returns Everything what is stored on specified domain
   */
  async resolution(domain: string): Promise<ZnsResolution> {
    return this.structureResolverRecords(await this.records(domain));
  }

  /**
   * Resolves a specific field from domain's record
   * @param domain - domain name
   * @param field - resolver record name to be queried
   * @returns Record field associated with the domain
   */
  async record(domain: string, field: string) {
    return this.getRecordFieldOrThrow(
      domain,
      await this.records(domain),
      field,
    );
  }

  /**
   * Resolver Records
   * @param domain - domain name to be resolved
   * @returns ZNS resolver records in an plain key-value format
   */
  async records(domain: string): Promise<Dictionary<string>> {
    return await this.getResolverRecords(await this.resolverAddress(domain));
  }

  /**
   * Checks if domain is supported by zns
   */
  isSupportedDomain(domain: string): boolean {
    return (domain.indexOf('.') > 0 && /^.{1,}\.(zil)$/.test(domain)) || domain === "zil";
  }

  /**
   * Checks if zns is supported by current namicorn instance
   */
  isSupportedNetwork(): boolean {
    return this.registryAddress != null;
  }

  /**
   * Produces ZNS namehash of a domain
   * @param domain - domain name to be hashed
   * @returns ZNS namehash
   */
  namehash(domain: string): string {
    this.ensureSupportedDomain(domain);
    return namehash(domain);
  }

<<<<<<< HEAD
  /** @ignore */
  private async getRecordsAddresses(
    domain: string,
  ): Promise<[string, string] | undefined> {
    if (!this.isSupportedDomain(domain) || !this.isSupportedNetwork())
      return undefined;
    const registryRecord = await this.getContractMapValue(
      this.registry,
      'records',
      namehash(domain),
    );
    if (!registryRecord) return undefined;
    let [ownerAddress, resolverAddress] = registryRecord.arguments as [
      string,
      string,
    ];
    if (ownerAddress.startsWith('0x')) {
      ownerAddress = toBech32Address(ownerAddress);
    }
    return [ownerAddress, resolverAddress];
  }

  /** @ignore */
  private async getResolverRecords(
    resolverAddress: string,
  ): Promise<ZnsResolution> {
    if (!resolverAddress || resolverAddress == NullAddress) {
      return {};
    }
    const resolver = this.zilliqa.contracts.at(
      toChecksumAddress(resolverAddress),
    );
    return ((await this.getContractField(resolver, 'records')) ||
      {}) as Dictionary<string>;
  }

  /** @ignore */
  protected normalizeSource(source: NamingServiceSource): SourceDefinition {
=======
  /** @internal */
  protected normalizeSource(
    source: string | boolean | SourceDefinition,
  ): SourceDefinition {
>>>>>>> d2b64847
    switch (typeof source) {
      case 'boolean': {
        return { url: DefaultSource, network: 'mainnet' };
      }
      case 'string': {
        return {
          url: source as string,
          network: UrlNetworkMap(source),
        };
      }
      case 'object': {
        source = { ...source };
        if (typeof source.network == 'number') {
          source.network = this.NetworkIdMap[source.network];
        }
        if (source.registry) {
          source.network = source.network ? source.network : 'mainnet';
          source.url = source.url ? source.url : DefaultSource;
        }
        if (source.network && !source.url) {
          source.url = UrlMap[source.network];
        }
        if (source.url && !source.network) {
          source.network = UrlNetworkMap(source.url);
        }
        return source;
      }
    }
  }

  private getRecordFieldOrThrow(
    domain: string,
    records: Dictionary<string>,
    field: string,
  ): string {
    if (!records || !records[field])
      throw new ResolutionError(ResolutionErrorCode.RecordNotFound, {
        domain,
        recordName: field,
      });
    return records[field];
  }

  private async getRecordsAddresses(
    domain: string,
  ): Promise<[string, string] | undefined> {
    if (!this.isSupportedDomain(domain) || !this.isSupportedNetwork())
      return undefined;
    const registryRecord = await this.getContractMapValue(
      this.registryAddress,
      'records',
      namehash(domain),
    );
    if (!registryRecord) return undefined;
    let [ownerAddress, resolverAddress] = registryRecord.arguments as [
      string,
      string,
    ];
    if (ownerAddress.startsWith('0x')) {
      ownerAddress = toBech32Address(ownerAddress);
    }
    return [ownerAddress, resolverAddress];
  }

  private async getResolverRecords(
    resolverAddress: string,
  ): Promise<ZnsResolution> {
    if (!resolverAddress || resolverAddress == NullAddress) {
      return {};
    }
    const resolver = toChecksumAddress(resolverAddress);
    return ((await this.getContractField(resolver, 'records')) ||
      {}) as Dictionary<string>;
  }

  private structureResolverRecords(records: Dictionary<string>): ZnsResolution {
    const result = {};
    for (const [key, value] of Object.entries(records)) {
      set(result, key, value);
    }
    return result;
  }

  private async resolverAddress(domain: string): Promise<string | undefined> {
    return ((await this.getRecordsAddresses(domain)) || [])[1];
  }

  private async fetchSubState(
    contractAddress: string,
    field: string,
    keys: string[] = [],
  ): Promise<any> {
    const response = await this.fetch(this.url, {
      method: 'POST',
      body: JSON.stringify({
        id: '1',
        jsonrpc: '2.0',
        method: 'GetSmartContractSubState',
        params: [contractAddress.replace('0x', ''), field, keys],
      }),
      headers: {
        'Content-Type': 'application/json',
      },
    }).then(res => res.json());
    return response.result;
  }

  private async getContractField(
    contractAddress: string,
    field: string,
    keys: string[] = [],
  ): Promise<any> {
    try {
      const contractAddr = contractAddress.startsWith('zil1')
        ? fromBech32Address(contractAddress)
        : contractAddress;
      let result = (await this.fetchSubState(contractAddr, field, keys)) || {};
      return result[field];
    } catch (err) {
      if (err.name == 'FetchError')
        throw new ResolutionError(ResolutionErrorCode.NamingServiceDown, {
          method: 'ZNS',
        });
      else throw err;
    }
  }

  private async getContractMapValue(
    contractAddress: string,
    field: string,
    key: string,
  ): Promise<any> {
    const record = await this.getContractField(contractAddress, field, [key]);
    return (record && record[key]) || null;
  }
}<|MERGE_RESOLUTION|>--- conflicted
+++ resolved
@@ -9,29 +9,20 @@
   Dictionary,
   NamicornResolution,
   NullAddress,
-<<<<<<< HEAD
-  NamingServiceSource,
-  NetworkIdMap,
-  UNCLAIMED_DOMAIN_RESPONSE,
-=======
   SourceDefinition,
   UnclaimedDomainResponse,
   ZnsResolution,
->>>>>>> d2b64847
 } from './types';
 import { ResolutionError, ResolutionErrorCode } from './index';
 import NamingService from './namingService';
 
 const DefaultSource = 'https://api.zilliqa.com';
 
-<<<<<<< HEAD
-=======
 const NetworkIdMap = {
   1: 'mainnet',
   333: 'testnet',
   111: 'localnet',
 };
->>>>>>> d2b64847
 
 const RegistryMap = {
   mainnet: 'zil1jcgu2wlx6xejqk9jw3aaankw6lsjzeunx2j0jz',
@@ -58,18 +49,6 @@
   readonly network: string;
   readonly url: string;
   readonly registryAddress?: string;
-<<<<<<< HEAD
-  readonly NetworkIdMap:NetworkIdMap = {
-    1: 'mainnet',
-    333: 'testnet',
-    111: 'localnet',
-  };
-  private registry?: Contract;
-  /** @ignore */
-  private zilliqa: Zilliqa;
-
-  constructor(source: NamingServiceSource = true) {
-=======
 
   /**
    * Source object describing the network naming service operates on
@@ -77,7 +56,6 @@
    * @throws ConfigurationError - when either network or url is setup incorrectly
    */
   constructor(source: string | boolean | SourceDefinition = true) {
->>>>>>> d2b64847
     super();
     source = this.normalizeSource(source);
     this.network = source.network as string;
@@ -110,14 +88,10 @@
     const resolution = this.structureResolverRecords(
       await this.getResolverRecords(resolverAddress),
     );
-<<<<<<< HEAD
-    const addresses = _.mapValues(resolution.crypto || {}, 'address');
-=======
     const addresses = {};
     Object.entries(resolution.crypto).map(
       ([key, v]) => (addresses[key] = v.address),
     );
->>>>>>> d2b64847
     return {
       addresses,
       meta: {
@@ -218,51 +192,10 @@
     return namehash(domain);
   }
 
-<<<<<<< HEAD
-  /** @ignore */
-  private async getRecordsAddresses(
-    domain: string,
-  ): Promise<[string, string] | undefined> {
-    if (!this.isSupportedDomain(domain) || !this.isSupportedNetwork())
-      return undefined;
-    const registryRecord = await this.getContractMapValue(
-      this.registry,
-      'records',
-      namehash(domain),
-    );
-    if (!registryRecord) return undefined;
-    let [ownerAddress, resolverAddress] = registryRecord.arguments as [
-      string,
-      string,
-    ];
-    if (ownerAddress.startsWith('0x')) {
-      ownerAddress = toBech32Address(ownerAddress);
-    }
-    return [ownerAddress, resolverAddress];
-  }
-
-  /** @ignore */
-  private async getResolverRecords(
-    resolverAddress: string,
-  ): Promise<ZnsResolution> {
-    if (!resolverAddress || resolverAddress == NullAddress) {
-      return {};
-    }
-    const resolver = this.zilliqa.contracts.at(
-      toChecksumAddress(resolverAddress),
-    );
-    return ((await this.getContractField(resolver, 'records')) ||
-      {}) as Dictionary<string>;
-  }
-
-  /** @ignore */
-  protected normalizeSource(source: NamingServiceSource): SourceDefinition {
-=======
   /** @internal */
   protected normalizeSource(
     source: string | boolean | SourceDefinition,
   ): SourceDefinition {
->>>>>>> d2b64847
     switch (typeof source) {
       case 'boolean': {
         return { url: DefaultSource, network: 'mainnet' };
@@ -276,7 +209,7 @@
       case 'object': {
         source = { ...source };
         if (typeof source.network == 'number') {
-          source.network = this.NetworkIdMap[source.network];
+          source.network = NetworkIdMap[source.network];
         }
         if (source.registry) {
           source.network = source.network ? source.network : 'mainnet';
