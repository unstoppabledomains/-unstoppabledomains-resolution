--- conflicted
+++ resolved
@@ -4,17 +4,10 @@
     "1": {
       "contracts": {
         "UNSRegistry": {
-<<<<<<< HEAD
-          "address": "0x0000000000000000000000000000000000000000",
-          "implementation": "0x0000000000000000000000000000000000000000",
-          "legacyAddresses": [],
-          "deploymentBlock": "0x0"
-=======
           "address": "0x049aba7510f45BA5b64ea9E658E342F904DB358D",
           "implementation": "0x6d4FaFcD5B4A8b360c80eAca8D91e3Bc814ecc39",
           "legacyAddresses": [],
           "deploymentBlock": "0xc2fede"
->>>>>>> 20d351ca
         },
         "CNSRegistry": {
           "address": "0xD1E5b0FF1287aA9f9A268759062E4Ab08b9Dacbe",
@@ -22,18 +15,6 @@
           "deploymentBlock": "0x8a958b"
         },
         "MintingManager": {
-<<<<<<< HEAD
-          "address": "0x0000000000000000000000000000000000000000",
-          "implementation": "0x0000000000000000000000000000000000000000",
-          "legacyAddresses": [],
-          "deploymentBlock": "0x0"
-        },
-        "ProxyAdmin": {
-          "address": "0x0000000000000000000000000000000000000000",
-          "implementation": "0x0000000000000000000000000000000000000000",
-          "legacyAddresses": [],
-          "deploymentBlock": "0x0"
-=======
           "address": "0x2a7084870bB724175a3C96Da8FaA55128fa3E19D",
           "implementation": "0x2f133a06fe4fc845E41261aCFF6831a727ea9062",
           "legacyAddresses": [],
@@ -43,7 +24,6 @@
           "address": "0xAA16DA78110D9A9742c760a1a064F28654Ab93de",
           "legacyAddresses": [],
           "deploymentBlock": "0xc2fedc"
->>>>>>> 20d351ca
         },
         "SignatureController": {
           "address": "0x82EF94294C95aD0930055f31e53A34509227c5f7",
