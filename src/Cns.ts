--- conflicted
+++ resolved
@@ -8,11 +8,7 @@
 import CnsRegistryReader from './cns/CnsRegistryReader';
 import Contract from './utils/contract';
 import standardKeys from './utils/standardKeys';
-<<<<<<< HEAD
-import { ensureRecordPresence, isLegacyResolver } from './utils';
-=======
-import { getStartingBlock, isLegacyResolver } from './utils';
->>>>>>> 60e17ea9
+import { getStartingBlock, isLegacyResolver, ensureRecordPresence } from './utils';
 import {
   SourceDefinition,
   NamingServiceName,
