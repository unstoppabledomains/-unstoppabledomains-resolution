--- conflicted
+++ resolved
@@ -118,16 +118,6 @@
     return this.name;
   }
 
-<<<<<<< HEAD
-  isSupportedDomain(domain: string): boolean {
-    const tokens = domain.split('.');
-    return (
-      !!tokens.length &&
-      tokens[tokens.length - 1] !== 'zil' &&
-      !(domain === 'eth' || /^[^-]*[^-]*\.(eth|luxe|xyz|kred|addr\.reverse)$/.test(domain)) &&
-      tokens.every((v) => !!v.length)
-    );
-=======
   async isSupportedDomain(domain: string): Promise<boolean> {
     if (!this.checkDomain(domain)) {
       return false;
@@ -141,7 +131,6 @@
       this.namehash(tld),
     ]);
     return exists;
->>>>>>> bf6b9301
   }
 
   async owner(domain: string): Promise<string> {
@@ -408,6 +397,7 @@
     return (
       !!tokens.length &&
       tokens[tokens.length - 1] !== 'zil' &&
+      !(domain === 'eth' || /^[^-]*[^-]*\.(eth|luxe|xyz|kred|addr\.reverse)$/.test(domain)) &&
       tokens.every((v) => !!v.length)
     );
   }
