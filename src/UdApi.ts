import { toBech32Address } from './zns/utils';
import {
  NamingServiceName,
  ResolutionError,
  ResolutionErrorCode,
  ResolutionResponse,
  SourceDefinition,
} from './index';
import NamingService from './NamingService';
import { isNullAddress } from './types';
import Zns from './Zns';
import Ens from './Ens';
import Cns from './Cns';
import pckg from './package.json';
import { isValidTwitterSignature } from './utils/verifyTwitterSig';

export default class Udapi extends NamingService {
  private headers: {
    [key: string]: string;
  };

  constructor(options: { url: string }) {
    super(options, 'UDAPI');
    const DefaultUserAgent = this.isNode()
      ? 'node-fetch/1.0 (+https://github.com/bitinn/node-fetch)'
      : navigator.userAgent;
    const version = pckg.version;
    const CustomUserAgent = `${DefaultUserAgent} Resolution/${version}`;
    this.headers = { 'X-user-agent': CustomUserAgent };
  }

  isSupportedDomain(domain: string): boolean {
    return !!this.findMethod(domain);
  }

  isSupportedNetwork(): boolean {
    return true;
  }

  namehash(domain: string): string {
    return this.findMethodOrThrow(domain).namehash(domain);
  }

  async addr(domain: string, currencyTicker: string): Promise<string> {
    const data = await this.resolve(domain);
    if (isNullAddress(data.meta.owner)) {
      throw new ResolutionError(ResolutionErrorCode.UnregisteredDomain, {
        domain,
      });
    }
    const address = data.addresses[currencyTicker.toUpperCase()];
    if (!address) {
      throw new ResolutionError(ResolutionErrorCode.RecordNotFound, {
        domain,
        currencyTicker,
      });
    }
    return address;
  }

  async owner(domain: string): Promise<string | null> {
    const { owner } = (await this.resolve(domain)).meta;
    if (!owner) return null;
    return owner.startsWith('zil1') ? owner : toBech32Address(owner);
  }

  async chatId(domain: string): Promise<string> {
    const resolution = await this.resolve(domain);
    const value = resolution?.gundb?.username;
    return this.ensureRecordPresence(domain, 'Gundb chatId', value);
  }

  async chatpk(domain: string): Promise<string> {
    const resolution = await this.resolve(domain);
    // eslint-disable-next-line camelcase
    const pk = resolution?.gundb?.public_key;
    return this.ensureRecordPresence(domain, 'Gundb publick key', pk);
  }

  async ipfsHash(domain: string): Promise<string> {
    const answer = await this.resolve(domain);
    const value = answer?.ipfs?.html;
    return this.ensureRecordPresence(domain, 'IPFS hash', value);
  }

  async email(domain: string): Promise<string> {
    const answer = await this.resolve(domain);
    const value = answer?.whois?.email;
    return this.ensureRecordPresence(domain, 'email', value);
  }

  async httpUrl(domain: string): Promise<string> {
    const answer = await this.resolve(domain);
    // eslint-disable-next-line camelcase
    const value = answer?.ipfs?.redirect_domain;
    return this.ensureRecordPresence(domain, 'httpUrl', value);
  }

  async record(domain: string, key: string): Promise<string> {
    const value = (await this.allRecords(domain))[key];
    return this.ensureRecordPresence(domain, key, value);
  }

  async twitter(domain: string): Promise<string> {
    const serviceName = this.serviceName(domain);
    if (serviceName !== 'CNS') {
      throw new ResolutionError(ResolutionErrorCode.UnsupportedMethod, {
        domain,
        methodName: 'twitter',
      });
    }
<<<<<<< HEAD
    const records = [
      'validation.social.twitter.username',
      'social.twitter.username',
    ];
    const [validationSignature, twitterHandle] = await Promise.all(
      records.map(record => this.record(domain, record)),
    );
    const owner = await this.owner(domain);
    if (!owner) {
      throw new ResolutionError(ResolutionErrorCode.UnregisteredDomain, {
        domain,
      });
    }
=======
    const domainMetaData = await this.resolve(domain);
    if (!domainMetaData.meta.owner) throw new ResolutionError(ResolutionErrorCode.UnregisteredDomain, {domain});
    const owner = domainMetaData.meta.owner;
    const records = domainMetaData.records || {};    
    const validationSignature = records['validation.social.twitter.username'];
    const twitterHandle = records['social.twitter.username'];
    this.ensureRecordPresence(domain, 'twitter validation username', validationSignature);
    this.ensureRecordPresence(domain, 'twitter handle', twitterHandle);
>>>>>>> e4e3d4b4
    if (
      !isValidTwitterSignature(
        domain,
        owner,
        twitterHandle,
        validationSignature,
      )
    ) {
      throw new ResolutionError(
        ResolutionErrorCode.InvalidTwitterVerification,
        {
          domain,
        },
      );
    }
    return twitterHandle;
  }

  async allRecords(domain: string): Promise<Record<string, string>> {
    return (await this.resolve(domain)).records || {};
  }

  async resolve(domain: string): Promise<ResolutionResponse> {
    try {
      const response = await this.fetch(`${this.url}/${domain}`, {
        method: 'GET',
        headers: this.headers,
      });
      return await response.json();
    } catch (error) {
      if (error.name !== 'FetchError') throw error;
      throw new ResolutionError(ResolutionErrorCode.NamingServiceDown, {
        method: this.name,
      });
    }
  }

  childhash(parent: string, label: string): never {
    throw new Error('Unsupported method whe using UD Resolution API');
  }

  serviceName(domain: string): NamingServiceName {
    return this.findMethodOrThrow(domain).name as NamingServiceName;
  }
  async resolver(domain: string): Promise<string> {
    throw new Error('Method not implemented.');
  }

  protected normalizeSource(source): SourceDefinition {
    return { network: 1, ...source };
  }

  private findMethod(domain: string) {
    return [new Zns(), new Ens(), new Cns()].find(m =>
      m.isSupportedDomain(domain),
    );
  }

  private findMethodOrThrow(domain: string) {
    const method = this.findMethod(domain);
    if (!method) {
      throw new ResolutionError(ResolutionErrorCode.UnsupportedDomain, {
        domain,
      });
    }
    return method;
  }
}<|MERGE_RESOLUTION|>--- conflicted
+++ resolved
@@ -109,21 +109,6 @@
         methodName: 'twitter',
       });
     }
-<<<<<<< HEAD
-    const records = [
-      'validation.social.twitter.username',
-      'social.twitter.username',
-    ];
-    const [validationSignature, twitterHandle] = await Promise.all(
-      records.map(record => this.record(domain, record)),
-    );
-    const owner = await this.owner(domain);
-    if (!owner) {
-      throw new ResolutionError(ResolutionErrorCode.UnregisteredDomain, {
-        domain,
-      });
-    }
-=======
     const domainMetaData = await this.resolve(domain);
     if (!domainMetaData.meta.owner) throw new ResolutionError(ResolutionErrorCode.UnregisteredDomain, {domain});
     const owner = domainMetaData.meta.owner;
@@ -132,7 +117,6 @@
     const twitterHandle = records['social.twitter.username'];
     this.ensureRecordPresence(domain, 'twitter validation username', validationSignature);
     this.ensureRecordPresence(domain, 'twitter handle', twitterHandle);
->>>>>>> e4e3d4b4
     if (
       !isValidTwitterSignature(
         domain,
