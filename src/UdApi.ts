import { toBech32Address } from './zns/utils';
import {
  NamingServiceName,
  ResolutionError,
  ResolutionErrorCode,
  ResolutionResponse,
  SourceDefinition,
} from './index';
import NamingService from './NamingService';
import { isNullAddress } from './types';
import Zns from './Zns';
import Ens from './Ens';
import Cns from './Cns';
import pckg from './package.json';
import { isValidTwitterSignature } from './utils/TwitterSignatureValidator';
import standardKeys from './utils/standardKeys';

export default class Udapi extends NamingService {
  private headers: {
    [key: string]: string;
  };

  constructor(options: { url: string }) {
    super(options, 'UDAPI');
    const DefaultUserAgent = this.isNode()
      ? 'node-fetch/1.0 (+https://github.com/bitinn/node-fetch)'
      : navigator.userAgent;
    const version = pckg.version;
    const CustomUserAgent = `${DefaultUserAgent} Resolution/${version}`;
    this.headers = { 'X-user-agent': CustomUserAgent };
  }

  isSupportedDomain(domain: string): boolean {
    return !!this.findMethod(domain);
  }

  isSupportedNetwork(): boolean {
    return true;
  }

  namehash(domain: string): string {
    return this.findMethodOrThrow(domain).namehash(domain);
  }

  async addr(domain: string, currencyTicker: string): Promise<string> {
    const data = await this.resolve(domain);
    if (isNullAddress(data.meta.owner)) {
      throw new ResolutionError(ResolutionErrorCode.UnregisteredDomain, {
        domain,
      });
    }
    const address = data.addresses[currencyTicker.toUpperCase()];
    if (!address) {
      throw new ResolutionError(ResolutionErrorCode.RecordNotFound, {
        domain,
        currencyTicker,
      });
    }
    return address;
  }

  async owner(domain: string): Promise<string | null> {
    const { owner } = (await this.resolve(domain)).meta;
    if (!owner) return null;
    return owner.startsWith('zil1') ? owner : toBech32Address(owner);
  }

  async chatId(domain: string): Promise<string> {
    const resolution = await this.resolve(domain);
    const value = resolution?.gundb?.username;
    return this.ensureRecordPresence(domain, 'Gundb chatId', value);
  }

  async chatpk(domain: string): Promise<string> {
    const resolution = await this.resolve(domain);
    // eslint-disable-next-line camelcase
    const pk = resolution?.gundb?.public_key;
    return this.ensureRecordPresence(domain, 'Gundb publick key', pk);
  }

  async ipfsHash(domain: string): Promise<string> {
    const answer = await this.resolve(domain);
    const value = answer?.ipfs?.html;
    return this.ensureRecordPresence(domain, 'IPFS hash', value);
  }

  async email(domain: string): Promise<string> {
    const answer = await this.resolve(domain);
    const value = answer?.whois?.email;
    return this.ensureRecordPresence(domain, 'email', value);
  }

  async httpUrl(domain: string): Promise<string> {
    const answer = await this.resolve(domain);
    // eslint-disable-next-line camelcase
    const value = answer?.ipfs?.redirect_domain;
    return this.ensureRecordPresence(domain, 'httpUrl', value);
  }

  async record(domain: string, key: string): Promise<string> {
    const value = (await this.allRecords(domain))[key];
    return this.ensureRecordPresence(domain, key, value);
  }

  async twitter(domain: string): Promise<string> {
    const serviceName = this.serviceName(domain);
    if (serviceName !== 'CNS') {
      throw new ResolutionError(ResolutionErrorCode.UnsupportedMethod, {
        domain,
        methodName: 'twitter',
      });
    }
    const domainMetaData = await this.resolve(domain);
    if (!domainMetaData.meta.owner)
      throw new ResolutionError(ResolutionErrorCode.UnregisteredDomain, {
        domain,
      });
    const owner = domainMetaData.meta.owner;
    const records = domainMetaData.records || {};
<<<<<<< HEAD
    const validationSignature = records['validation.social.twitter.username'];
    const twitterHandle = records['social.twitter.username'];
=======
    const validationSignature =
      records[standardKeys.validation_twitter_username];
    const twitterHandle = records[standardKeys.twitter_username];
>>>>>>> 003c6862
    this.ensureRecordPresence(
      domain,
      'twitter validation username',
      validationSignature,
    );
    this.ensureRecordPresence(domain, 'twitter handle', twitterHandle);
    if (
      !(await isValidTwitterSignature({
        tokenId: domainMetaData.meta.namehash,
        owner,
        twitterHandle,
        validationSignature,
      }))
    ) {
      throw new ResolutionError(
        ResolutionErrorCode.InvalidTwitterVerification,
        {
          domain,
        },
      );
    }
    return twitterHandle;
  }

  async allRecords(domain: string): Promise<Record<string, string>> {
    return (await this.resolve(domain)).records || {};
  }

  async resolve(domain: string): Promise<ResolutionResponse> {
    try {
      const response = await this.fetch(`${this.url}/${domain}`, {
        method: 'GET',
        headers: this.headers,
      });
      return await response.json();
    } catch (error) {
      if (error.name !== 'FetchError') throw error;
      throw new ResolutionError(ResolutionErrorCode.NamingServiceDown, {
        method: this.name,
      });
    }
  }

  childhash(parent: string, label: string): never {
    throw new Error('Unsupported method whe using UD Resolution API');
  }

  serviceName(domain: string): NamingServiceName {
    return this.findMethodOrThrow(domain).name as NamingServiceName;
  }
  async resolver(domain: string): Promise<string> {
    throw new Error('Method not implemented.');
  }

  protected normalizeSource(source): SourceDefinition {
    return { network: 1, ...source };
  }

  private findMethod(domain: string) {
    return [new Zns(), new Ens(), new Cns()].find(m =>
      m.isSupportedDomain(domain),
    );
  }

  private findMethodOrThrow(domain: string) {
    const method = this.findMethod(domain);
    if (!method) {
      throw new ResolutionError(ResolutionErrorCode.UnsupportedDomain, {
        domain,
      });
    }
    return method;
  }
}<|MERGE_RESOLUTION|>--- conflicted
+++ resolved
@@ -117,14 +117,9 @@
       });
     const owner = domainMetaData.meta.owner;
     const records = domainMetaData.records || {};
-<<<<<<< HEAD
-    const validationSignature = records['validation.social.twitter.username'];
-    const twitterHandle = records['social.twitter.username'];
-=======
     const validationSignature =
       records[standardKeys.validation_twitter_username];
     const twitterHandle = records[standardKeys.twitter_username];
->>>>>>> 003c6862
     this.ensureRecordPresence(
       domain,
       'twitter validation username',
