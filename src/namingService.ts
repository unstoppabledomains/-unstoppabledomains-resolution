<<<<<<< HEAD
import _ from 'lodash';
import {
  NamingServiceSource,
  SourceDefinition,
  EnsNetworkIdMap,
  NetworkIdMap,
  BlockhanNetworkUrlMap,
  NamicornResolution,
  Bip44Constants,
} from './types';
import ResolutionError from './resolutionError';
import { formatsByCoinType } from '@ensdomains/address-encoder';
=======
import { SourceDefinition, NamicornResolution } from './types';
import ResolutionError, { ResolutionErrorCode } from './resolutionError';
import BaseConnection from './baseConnection';
>>>>>>> d2b64847

/**
 * Abstract class for different Naming Service supports like
 * - ENS
 * - ZNS
 *
 */
export default abstract class NamingService extends BaseConnection {
  abstract isSupportedDomain(domain: string): boolean;
  abstract isSupportedNetwork(): boolean;
  abstract namehash(domain: string): string;
  abstract address(domain: string, currencyTicker: string): Promise<string>;
  abstract owner(domain: string): Promise<string>;
  abstract record(domain: string, key: string): Promise<string>;
  abstract resolve(domain: string): Promise<NamicornResolution>;
  protected abstract normalizeSource(
<<<<<<< HEAD
    source: NamingServiceSource,
=======
    source: boolean | string | SourceDefinition,
>>>>>>> d2b64847
  ): SourceDefinition;

  protected ensureSupportedDomain(domain: string): void {
    if (!this.isSupportedDomain(domain)) {
      throw new ResolutionError(ResolutionErrorCode.UnsupportedDomain, {
        domain,
      });
    }
  }
}


export abstract class EtheriumNamingService extends NamingService {
  abstract registryAddress?: string;
  readonly NetworkIdMap: NetworkIdMap = {
    1: 'mainnet',
    3: 'ropsten',
    4: 'kovan',
    42: 'rinkeby',
    5: 'goerli',
  };

  readonly UrlMap:BlockhanNetworkUrlMap = {
    mainnet: 'https://mainnet.infura.io',
    ropsten: 'https://ropsten.infura.io',
    kovan: 'https://kovan.infura.io',
    rinkeby: 'https://rinkeby.infura.io',
    goerli: 'https://goerli.infura.io',
  };

  /** @ignore */
  readonly NetworkNameMap = _(this.NetworkIdMap)
    .invert()
    .mapValues((v, k) => parseInt(v))
    .value();

 

  /**
   * Look up for network from url provided
   * @ignore
   * @param url - main api url for blockchain
   * @returns - network such as:
   *  - mainnet
   *  - testnet
   */
  protected _etheriumNetworkFromUrl(
    url: string,
    NetworkIdMap: EnsNetworkIdMap,
  ): string {
    return _.find(NetworkIdMap, name => url.indexOf(name) >= 0);
  }

   /**
   * Normalizes the source object based on type
   * @ignore
   * @param source
   * @returns
   */
  protected normalizeSource(source: NamingServiceSource): SourceDefinition {
    switch (typeof source) {
      case 'boolean': {
        return {
          url: this.UrlMap['mainnet'],
          network: this._etheriumNetworkFromUrl(this.UrlMap['mainnet'], this.NetworkIdMap),
        };
      }
      case 'string': {
        return {
          url: source as string,
          network: this._etheriumNetworkFromUrl(source as string, this.NetworkIdMap),
        };
      }
      case 'object': {
        source = _.clone(source) as SourceDefinition;
        if (typeof source.network == 'number') {
          source.network = this.NetworkIdMap[source.network];
        }
        if (source.registry) {
          source.network = source.network ? source.network : 'mainnet';
          source.url = source.url
            ? source.url
            : `https://${source.network}.infura.io`;
        }
        if (
          source.network &&
          !source.url &&
          this.NetworkNameMap.hasOwnProperty(source.network)
        ) {
          source.url = `https://${source.network}.infura.io`;
        }
        if (source.url && !source.network) {
          source.network = this._etheriumNetworkFromUrl(
            source.url,
            this.NetworkIdMap,
          );
        }
        return source;
      }
    }
  }

    /** @ignore */
    protected getCoinType(currencyTicker: string): number {
      const constants: Bip44Constants[] = require('bip44-constants');
      const coin = constants.findIndex(
        item =>
          item[1] === currencyTicker.toUpperCase() ||
          item[2] === currencyTicker.toUpperCase(),
      );
      if (coin < 0 || !formatsByCoinType[coin])
        throw new ResolutionError('UnsupportedCurrency', { currencyTicker });
      return coin;
    }

   /**
   * Checks if the current network is supported
   * @returns
   */
  isSupportedNetwork(): boolean {
    return this.registryAddress != null;
  }
}<|MERGE_RESOLUTION|>--- conflicted
+++ resolved
@@ -1,5 +1,3 @@
-<<<<<<< HEAD
-import _ from 'lodash';
 import {
   NamingServiceSource,
   SourceDefinition,
@@ -9,13 +7,10 @@
   NamicornResolution,
   Bip44Constants,
 } from './types';
-import ResolutionError from './resolutionError';
 import { formatsByCoinType } from '@ensdomains/address-encoder';
-=======
-import { SourceDefinition, NamicornResolution } from './types';
 import ResolutionError, { ResolutionErrorCode } from './resolutionError';
 import BaseConnection from './baseConnection';
->>>>>>> d2b64847
+import { invert } from './utils';
 
 /**
  * Abstract class for different Naming Service supports like
@@ -32,11 +27,7 @@
   abstract record(domain: string, key: string): Promise<string>;
   abstract resolve(domain: string): Promise<NamicornResolution>;
   protected abstract normalizeSource(
-<<<<<<< HEAD
     source: NamingServiceSource,
-=======
-    source: boolean | string | SourceDefinition,
->>>>>>> d2b64847
   ): SourceDefinition;
 
   protected ensureSupportedDomain(domain: string): void {
@@ -47,8 +38,6 @@
     }
   }
 }
-
-
 export abstract class EtheriumNamingService extends NamingService {
   abstract registryAddress?: string;
   readonly NetworkIdMap: NetworkIdMap = {
@@ -67,27 +56,21 @@
     goerli: 'https://goerli.infura.io',
   };
 
-  /** @ignore */
-  readonly NetworkNameMap = _(this.NetworkIdMap)
-    .invert()
-    .mapValues((v, k) => parseInt(v))
-    .value();
-
+  readonly NetworkNameMap = invert(this.NetworkIdMap);
  
 
   /**
    * Look up for network from url provided
-   * @ignore
    * @param url - main api url for blockchain
-   * @returns - network such as:
+   * @returns Network such as:
    *  - mainnet
    *  - testnet
    */
-  protected _etheriumNetworkFromUrl(
-    url: string,
-    NetworkIdMap: EnsNetworkIdMap,
-  ): string {
-    return _.find(NetworkIdMap, name => url.indexOf(name) >= 0);
+  private networkFromUrl(url: string): string {
+    for (const key in this.NetworkNameMap) {
+      if (!this.NetworkNameMap.hasOwnProperty(key)) continue;
+      if (url.indexOf(key) >= 0) return key;
+    }
   }
 
    /**
@@ -101,17 +84,17 @@
       case 'boolean': {
         return {
           url: this.UrlMap['mainnet'],
-          network: this._etheriumNetworkFromUrl(this.UrlMap['mainnet'], this.NetworkIdMap),
+          network: this.networkFromUrl(this.UrlMap['mainnet']),
         };
       }
       case 'string': {
         return {
           url: source as string,
-          network: this._etheriumNetworkFromUrl(source as string, this.NetworkIdMap),
+          network: this.networkFromUrl(source as string),
         };
       }
       case 'object': {
-        source = _.clone(source) as SourceDefinition;
+        source = { ...source };
         if (typeof source.network == 'number') {
           source.network = this.NetworkIdMap[source.network];
         }
@@ -129,9 +112,8 @@
           source.url = `https://${source.network}.infura.io`;
         }
         if (source.url && !source.network) {
-          source.network = this._etheriumNetworkFromUrl(
-            source.url,
-            this.NetworkIdMap,
+          source.network = this.networkFromUrl(
+            source.url
           );
         }
         return source;
@@ -148,7 +130,7 @@
           item[2] === currencyTicker.toUpperCase(),
       );
       if (coin < 0 || !formatsByCoinType[coin])
-        throw new ResolutionError('UnsupportedCurrency', { currencyTicker });
+        throw new ResolutionError(ResolutionErrorCode.UnsupportedCurrency, { currencyTicker });
       return coin;
     }
 
