import { default as ensInterface } from './ens/contract/ens';
import { default as resolverInterface } from './ens/contract/resolver';
import { formatsByCoinType } from '@ensdomains/address-encoder';
import {
  ResolutionResponse,
  EthCoinIndex,
  NamingServiceName,
  Bip44Constants,
  isNullAddress,
  nodeHash,
  SourceDefinition,
} from './types';
import { EthereumNamingService } from './EthereumNamingService';
import { ResolutionError, ResolutionErrorCode } from './index';
import Contract from './utils/contract';
import contentHash from 'content-hash';
import EnsNetworkMap from 'ethereum-ens-network-map';

/** @internal */
export default class Ens extends EthereumNamingService {
  readonly name = NamingServiceName.ENS;

  constructor(source: SourceDefinition = {}) {
    super(source, NamingServiceName.ENS);
    if (this.registryAddress) {
      this.registryContract = this.buildContract(
        ensInterface,
        this.registryAddress,
      );
    }
  }

  isSupportedDomain(domain: string): boolean {
    return (
      domain === 'eth' ||
      (domain.indexOf('.') > 0 &&
        /^[^-]*[^-]*\.(eth|luxe|xyz|kred|addr\.reverse)$/.test(domain) &&
        domain.split('.').every(v => !!v.length))
    );
  }

  isSupportedNetwork(): boolean {
    return this.registryAddress != null;
  }

  record(domain: string, key: string): Promise<string> {
    throw new Error('Method not implemented.');
  }

  async reverse(
    address: string,
    currencyTicker: string,
  ): Promise<string | null> {
    if (currencyTicker != 'ETH') {
      throw new Error(`Ens doesn't support any currency other than ETH`);
    }
    if (address.startsWith('0x')) {
      address = address.substr(2);
    }
    const reverseAddress = address + '.addr.reverse';
    const nodeHash = this.namehash(reverseAddress);
    const resolverAddress = await this.getResolver(nodeHash);
    if (isNullAddress(resolverAddress)) {
      return null;
    }
    const resolverContract = this.buildContract(
      resolverInterface(resolverAddress, EthCoinIndex),
      resolverAddress,
    );

    return await this.resolverCallToName(resolverContract, nodeHash);
  }

  async address(domain: string, currencyTicker: string): Promise<string> {
    const nodeHash = this.namehash(domain);
    const resolver = await this.resolver(domain);
    const coinType = this.getCoinType(currencyTicker.toUpperCase());

    const addr = await this.fetchAddressOrThrow(resolver, nodeHash, coinType);
    if (!addr) {
      throw new ResolutionError(ResolutionErrorCode.UnspecifiedCurrency, {
        domain,
        currencyTicker,
      });
    }
    return addr;
  }

  async owner(domain: string): Promise<string | null> {
    const nodeHash = this.namehash(domain);
    return (
      (await this.ignoreResolutionError(
        ResolutionErrorCode.RecordNotFound,
        this.getOwner(nodeHash),
      )) || null
    );
  }

  async resolve(domain: string): Promise<ResolutionResponse | null> {
    if (!this.isSupportedDomain(domain) || !this.isSupportedNetwork()) {
      return null;
    }
    const nodeHash = this.namehash(domain);
    let [owner, ttl, resolver] = await this.getResolutionInfo(domain);
    if (isNullAddress(owner)) owner = null;
    const address = await this.fetchAddress(resolver, nodeHash, EthCoinIndex);
    const resolution = {
      meta: {
        owner,
        type: this.name,
        ttl: Number(ttl || 0),
      },
      addresses: {},
    };
    if (address) resolution.addresses = { ETH: address };
    return resolution;
  }

  async ipfsHash(domain: string): Promise<string> {
    const hash = await this.getContentHash(domain);
    return this.ensureRecordPresence(domain, 'IPFS hash', hash);
  }

  async httpUrl(domain: string): Promise<string> {
    return await this.getTextRecord(domain, 'url');
  }

  async email(domain: string): Promise<string> {
    return await this.getTextRecord(domain, 'email');
  }

  async chatId(domain: string): Promise<string> {
    return await this.getTextRecord(domain, 'gundb_username');
  }

  async chatpk(domain: string): Promise<string> {
    return await this.getTextRecord(domain, 'gundb_public_key');
  }

<<<<<<< HEAD
  async allRecords(domain: string): Promise<Record<string, string>> {
    throw new Error('Method not implemented.');
  }

  protected defaultRegistry(network: string): string | undefined {
    return EnsNetworkMap[EthereumNamingService.NetworkNameMap[network]];
=======
  protected defaultRegistry(network: number): string | undefined {
    return EnsNetworkMap[network];
>>>>>>> 705cb4d8
  }

  private async getContentHash(domain: string): Promise<string | undefined> {
    const nodeHash = this.namehash(domain);
    const resolverContract = await this.getResolverContract(domain);
    const contentHashEncoded = await this.callMethod(
      resolverContract,
      'contenthash',
      [nodeHash],
    );
    const codec = contentHash.getCodec(contentHashEncoded);
    if (codec !== 'ipfs-ns') return undefined;
    return contentHash.decode(contentHashEncoded);
  }

  private async getTextRecord(domain, key) {
    const nodeHash = this.namehash(domain);
    const resolver = await this.getResolverContract(domain);
    const record = await this.callMethod(resolver, 'text', [nodeHash, key]);
    return this.ensureRecordPresence(domain, key, record);
  }

  private async getResolverContract(
    domain: string,
    coinType?: number,
  ): Promise<Contract> {
    const resolverAddress = await this.resolver(domain);
    return this.buildContract(
      resolverInterface(resolverAddress, coinType),
      resolverAddress,
    );
  }

  /**
   * This was done to make automated tests more configurable
   */
  private resolverCallToName(resolverContract: Contract, nodeHash) {
    return this.callMethod(resolverContract, 'name', [nodeHash]);
  }

  private async getTTL(nodeHash) {
    return await this.ignoreResolutionError(
      ResolutionErrorCode.RecordNotFound,
      this.callMethod(this.registryContract, 'ttl', [nodeHash]),
    );
  }

  /**
   * This was done to make automated tests more configurable
   */
  protected async getResolver(nodeHash) {
    return await this.ignoreResolutionError(
      ResolutionErrorCode.RecordNotFound,
      this.callMethod(this.registryContract, 'resolver', [nodeHash]),
    );
  }

  /**
   * This was done to make automated tests more configurable
   */
  private async getOwner(nodeHash) {
    return await this.callMethod(this.registryContract, 'owner', [nodeHash]);
  }

  /**
   * This was done to make automated tests more configurable
   */
  private async getResolutionInfo(domain: string) {
    const nodeHash = this.namehash(domain);
    return await Promise.all([
      this.owner(domain),
      this.getTTL(nodeHash),
      this.getResolver(nodeHash),
    ]);
  }

  protected getCoinType(currencyTicker: string): number {
    const constants: Bip44Constants[] = require('bip44-constants');
    const coin = constants.findIndex(
      item =>
        item[1] === currencyTicker.toUpperCase() ||
        item[2] === currencyTicker.toUpperCase(),
    );
    if (coin < 0 || !formatsByCoinType[coin]) {
      throw new ResolutionError(ResolutionErrorCode.UnsupportedCurrency, {
        currencyTicker,
      });
    }
    return coin;
  }

  private async fetchAddressOrThrow(
    resolver: string,
    nodeHash,
    coinType: number,
  ) {
    if (isNullAddress(resolver)) {
      return null;
    }
    const resolverContract = this.buildContract(
      resolverInterface(resolver, coinType),
      resolver,
    );
    const addr: string =
      coinType !== EthCoinIndex
        ? await this.callMethod(resolverContract, 'addr', [nodeHash, coinType])
        : await this.callMethod(resolverContract, 'addr', [nodeHash]);
    if (isNullAddress(addr)) return null;
    const data = Buffer.from(addr.replace('0x', ''), 'hex');
    return formatsByCoinType[coinType].encoder(data);
  }

  private async fetchAddress(resolver, nodeHash, coin) {
    return (
      (await this.ignoreResolutionError(
        ResolutionErrorCode.RecordNotFound,
        this.fetchAddressOrThrow(resolver, nodeHash, coin),
      )) || null
    );
  }
}<|MERGE_RESOLUTION|>--- conflicted
+++ resolved
@@ -137,17 +137,12 @@
     return await this.getTextRecord(domain, 'gundb_public_key');
   }
 
-<<<<<<< HEAD
   async allRecords(domain: string): Promise<Record<string, string>> {
     throw new Error('Method not implemented.');
   }
 
-  protected defaultRegistry(network: string): string | undefined {
-    return EnsNetworkMap[EthereumNamingService.NetworkNameMap[network]];
-=======
   protected defaultRegistry(network: number): string | undefined {
     return EnsNetworkMap[network];
->>>>>>> 705cb4d8
   }
 
   private async getContentHash(domain: string): Promise<string | undefined> {
