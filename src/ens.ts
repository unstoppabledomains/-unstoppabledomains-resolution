import { default as ensInterface } from './ens/contract/ens';
import { default as resolverInterface } from './ens/contract/resolver';
import { default as hash, childhash } from './ens/namehash';
import { formatsByCoinType } from '@ensdomains/address-encoder';
import {
  ResolutionResponse,
  EthCoinIndex,
  NamingServiceSource,
  Bip44Constants,
  isNullAddress,
  nodeHash
} from './types';
import { EthereumNamingService } from './namingService';
import { ResolutionError, ResolutionErrorCode } from './index';
import Contract from './utils/contract';
import contentHash from 'content-hash';

const RegistryMap = {
  mainnet: '0x314159265dd8dbb310642f98f50c066173c1259b',
  ropsten: '0x112234455c3a32fd11230c42e7bccd4a84e02010',
};

/**
 * Class to support connection with Ethereum naming service
 * @param network - network string such as
 * - mainnet
 * - ropsten
 * @param url - main api url such as
 * - https://mainnet.infura.io
 * @param registryAddress - address for a registry contract
 */
export default class Ens extends EthereumNamingService {
  readonly name: string;
  readonly network: string;
  readonly url: string;
  readonly registryAddress?: string;
  /**
   * Source object describing the network naming service operates on
   * @param source - if specified as a string will be used as main url, if omited then defaults are used
   * @throws ConfigurationError - when either network or url is setup incorrectly
   */
  constructor(source: NamingServiceSource = true) {
    super();
    this.name = 'ENS';
    source = this.normalizeSource(source);
    this.network = <string>source.network;
    this.url = source.url;
    if (!this.network) {
      throw new Error('Unspecified network in Resolution ENS configuration');
    }
    if (!this.url) {
      throw new Error('Unspecified url in Resolution ENS configuration');
    }
    this.registryAddress = source.registry
      ? source.registry
      : RegistryMap[this.network];
    if (this.registryAddress) {
      this.registryContract = this.buildContract(
        ensInterface,
        this.registryAddress,
      );
    }
  }

  /**
   * Checks if the domain is in valid format
   * @param domain - domain name to be checked
   */
  isSupportedDomain(domain: string): boolean {
<<<<<<< HEAD
    return ( domain === "eth" || 
      domain.indexOf('.') > 0 && /^[^-]*[^-]*\.(eth|luxe|xyz|test)$/.test(domain)
=======
    return (
      domain.indexOf('.') > 0 &&
      /^[a-zA-Z0-9].{1,}[^-]\.(eth|luxe|xyz|test)$/.test(domain)
>>>>>>> c24e5a58
    );
  }

  /**
   * Checks if the current network is supported
   */
  isSupportedNetwork(): boolean {
    return this.registryAddress != null;
  }

  /** @internal */
  record(domain: string, key: string): Promise<string> {
    throw new Error('Method not implemented.');
  }

  /**
   * Reverse the ens address to a ens registered domain name
   * @async
   * @param address - address you wish to reverse
   * @param currencyTicker - currency ticker like BTC, ETH, ZIL
   * @returns Domain name attached to this address
   */
  async reverse(address: string, currencyTicker: string): Promise<string> {
    if (currencyTicker != 'ETH') {
      throw new Error(`Ens doesn't support any currency other than ETH`);
    }
    if (address.startsWith('0x')) {
      address = address.substr(2);
    }
    const reverseAddress = address + '.addr.reverse';
    const nodeHash = hash(reverseAddress);
    const resolverAddress = await this.getResolver(nodeHash);
    if (isNullAddress(resolverAddress)) {
      return null;
    }
    const resolverContract = this.buildContract(
      resolverInterface(resolverAddress, EthCoinIndex),
      resolverAddress,
    );

    return await this.resolverCallToName(resolverContract, nodeHash);
  }

  /**
   * Resolves domain to a specific cryptoAddress
   * @param domain - domain name to be resolved
   * @param currencyTicker - specific currency ticker such as
   *  - ZIL
   *  - BTC
   *  - ETH
   * @returns A promise that resolves in a string
   * @throws ResolutionError
   */
  async address(domain: string, currencyTicker: string): Promise<string> {
    const nodeHash = this.namehash(domain);
    const ownerPromise = this.owner(domain);
    const resolver = await this.getResolver(nodeHash);
    if (!resolver || isNullAddress(resolver))
      await this.throwOwnershipError(domain, ownerPromise);
    const coinType = this.getCoinType(currencyTicker.toUpperCase());
    var addr = await this.fetchAddressOrThrow(resolver, nodeHash, coinType);
    if (!addr)
      throw new ResolutionError(ResolutionErrorCode.UnspecifiedCurrency, {
        domain,
        currencyTicker,
      });
    return addr;
  }

  /**
   * Owner of the domain
   * @param domain - domain name
   * @returns An owner address of the domain
   */
  async owner(domain: string): Promise<string | null> {
    const nodeHash = this.namehash(domain);
    return await this.ignoreResolutionError(
      ResolutionErrorCode.RecordNotFound,
      this.getOwner(nodeHash),
    ) || null;
  }

  /**
   * Resolves the given domain
   * @async
   * @param domain - domain name to be resolved
   * @returns A promise that resolves in an object
   */
  async resolve(domain: string): Promise<ResolutionResponse | null> {
    if (!this.isSupportedDomain(domain) || !this.isSupportedNetwork()) {
      return null;
    }
    const nodeHash = this.namehash(domain);
    var [owner, ttl, resolver] = await this.getResolutionInfo(domain);
    if (isNullAddress(owner)) owner = null;
    const address = await this.fetchAddress(resolver, nodeHash, EthCoinIndex);
    return {
      addresses: {
        ETH: address,
      },
      meta: {
        owner,
        type: this.name,
        ttl: Number(ttl),
      },
    };
  }

  /**
   * resolves an ipfsHash stored on domain
   * @param domain - domain name
   */
  async ipfsHash(domain: string): Promise<string> {
    const hash = await this.getContentHash(domain);
    if (!hash)
      throw new ResolutionError(ResolutionErrorCode.RecordNotFound, {
        recordName: 'IPFS hash',
        domain: domain,
      });
    return hash;
  }

  /**
   * resolves a httpUrl stored on domain
   * @param domain - domain name
   */
  async httpUrl(domain: string): Promise<string> {
    const resolver = await this.getResolverContract(domain);
    const httpUrl = await this.getTextRecord(resolver, domain, 'url');
    return httpUrl;
  }
  /**
   * resolves an email stored on domain
   * @param domain - domain name
   */
  async email(domain: string): Promise<string> {
    const resolver = await this.getResolverContract(domain);
    const email = await this.getTextRecord(resolver, domain, 'email');
    return email;
  }

  /**
   * Produces ENS namehash
   * @param domain - domain to be hashed
   * @returns ENS namehash of a domain
   */
  namehash(domain: string): nodeHash {
    this.ensureSupportedDomain(domain);
    return hash(domain);
  }

  private async getContentHash(domain: string): Promise<string> {
    const nodeHash = this.namehash(domain);
    const resolverContract = await this.getResolverContract(domain);
    const contentHashEncoded = await this.callMethod(
      resolverContract,
      'contenthash',
      [nodeHash],
    );
    const codec = contentHash.getCodec(contentHashEncoded);
    if (codec !== 'ipfs-ns') return undefined;
    return contentHash.decode(contentHashEncoded);
  }

  private async getTextRecord(resolver: Contract, domain, key) {
    const nodeHash = this.namehash(domain);
    const record = await this.callMethod(resolver, 'text', [nodeHash, key]);
    if (!record)
      throw new ResolutionError(ResolutionErrorCode.RecordNotFound, {
        recordName: key,
        domain: domain,
      });
    return record;
  }

  private async getResolverContract(domain: string): Promise<Contract> {
    const nodeHash = this.namehash(domain);
    const ownerPromise = this.owner(domain);
    const resolverAddress = await this.getResolver(nodeHash);
    if (!resolverAddress || isNullAddress(resolverAddress))
      await this.throwOwnershipError(domain, ownerPromise);
    const resolverContract = this.buildContract(
      resolverInterface(resolverAddress),
      resolverAddress,
    );
    return resolverContract;
  }

  /**
   * Returns the childhash
   * @param parent - nodehash of a parent
   * @param label - child 
   */
  childhash(parent: nodeHash, label: string, options: {prefix: boolean} = {prefix: true}): nodeHash {
    return childhash(parent, label, options);
  }

  /**
   * This was done to make automated tests more configurable
   */
  private resolverCallToName(resolverContract: Contract, nodeHash) {
    return this.callMethod(resolverContract, 'name', [nodeHash]);
  }

  private async getTTL(nodeHash) {
    return await this.ignoreResolutionError(
      ResolutionErrorCode.RecordNotFound,
      this.callMethod(this.registryContract, 'ttl', [nodeHash]),
    );
  }

  /**
   * This was done to make automated tests more configurable
   */
  private async getResolver(nodeHash) {
    return await this.ignoreResolutionError(
      ResolutionErrorCode.RecordNotFound,
      this.callMethod(this.registryContract, 'resolver', [nodeHash]),
    );
  }

  /**
   * This was done to make automated tests more configurable
   */
  private async getOwner(nodeHash) {
    return await this.callMethod(this.registryContract, 'owner', [nodeHash]);
  }

  /**
   * This was done to make automated tests more configurable
   */
  private async getResolutionInfo(domain: string) {
    const nodeHash = this.namehash(domain);
    return await Promise.all([
      this.owner(domain),
      this.getTTL(nodeHash),
      this.getResolver(nodeHash),
    ]);
  }

  /** @internal */
  protected getCoinType(currencyTicker: string): number {
    const constants: Bip44Constants[] = require('bip44-constants');
    const coin = constants.findIndex(
      item =>
        item[1] === currencyTicker.toUpperCase() ||
        item[2] === currencyTicker.toUpperCase(),
    );
    if (coin < 0 || !formatsByCoinType[coin])
      throw new ResolutionError(ResolutionErrorCode.UnsupportedCurrency, {
        currencyTicker,
      });
    return coin;
  }

  private async fetchAddressOrThrow(resolver, nodeHash, coinType?: number) {
    if (!resolver || isNullAddress(resolver)) {
      return null;
    }
    const resolverContract = this.buildContract(
      resolverInterface(resolver, coinType),
      resolver,
    );
    const addr: string =
      coinType != EthCoinIndex
        ? await this.callMethod(resolverContract, 'addr', [nodeHash, coinType])
        : await this.callMethod(resolverContract, 'addr', [nodeHash]);
    if (!addr) return null;
    const data = Buffer.from(addr.replace('0x', ''), 'hex');
    return formatsByCoinType[coinType].encoder(data);
  }

  private async fetchAddress(resolver, nodeHash, coin) {
    return await this.ignoreResolutionError(
      ResolutionErrorCode.RecordNotFound,
      this.fetchAddressOrThrow(resolver, nodeHash, EthCoinIndex),
    ) || null;
  }
}<|MERGE_RESOLUTION|>--- conflicted
+++ resolved
@@ -67,14 +67,8 @@
    * @param domain - domain name to be checked
    */
   isSupportedDomain(domain: string): boolean {
-<<<<<<< HEAD
     return ( domain === "eth" || 
       domain.indexOf('.') > 0 && /^[^-]*[^-]*\.(eth|luxe|xyz|test)$/.test(domain)
-=======
-    return (
-      domain.indexOf('.') > 0 &&
-      /^[a-zA-Z0-9].{1,}[^-]\.(eth|luxe|xyz|test)$/.test(domain)
->>>>>>> c24e5a58
     );
   }
 
