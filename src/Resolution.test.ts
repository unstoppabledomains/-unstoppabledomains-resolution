--- conflicted
+++ resolved
@@ -84,17 +84,6 @@
       });
 
       it('should resolve gundb chat id', async () => {
-<<<<<<< HEAD
-        const resolution = new Resolution({
-          blockchain: {
-            cns: {
-              url: protocolLink()
-            },
-          },
-        });
-
-=======
->>>>>>> b0214d05
         const eyes = mockAsyncMethods(resolution.cns, {
           get: {
             resolver: '0x878bC2f3f717766ab69C0A5f9A6144931E61AEd3',
@@ -290,7 +279,7 @@
           const spies = mockAsyncMethods(resolution.cns, {
             get: {
               resolver: '0xBD5F5ec7ed5f19b53726344540296C02584A5237',
-              'dns.ttl': '128', 
+              'dns.ttl': '128',
               'dns.A': '["10.0.0.1","10.0.0.2"]',
               'dns.A.ttl': '90',
               'dns.AAAA': '["10.0.0.120"]',
@@ -597,9 +586,9 @@
     it('works', async () => {
       const resolution = new Resolution();
       CryptoDomainWithAdaBchAddresses
-      const reader = await resolution.cns?.getReader();
-      const eyes = mockAsyncMethods(reader, {
-        records: {
+      const eyes = mockAsyncMethods(resolution.cns!, {
+        get: {
+          owner: '0x6EC0DEeD30605Bcd19342f3c30201DB263291589',
           resolver: '0x878bC2f3f717766ab69C0A5f9A6144931E61AEd3',
           values: [
             '0x47992daf742acc24082842752fdc9c875c87c56864fee59d8b779a91933b159e48961566eec6bd6ce3ea2441c6cb4f112d0eb8e8855cc9cf7647f0d9c82f00831c',
