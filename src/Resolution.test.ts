import nock from 'nock';
import Resolution, {
  NamingServiceName,
  ResolutionErrorCode,
  UnclaimedDomainResponse,
} from './index';
import { JsonRpcPayload } from './publicTypes';
import { JsonRpcProvider, getDefaultProvider } from '@ethersproject/providers';
import Web3HttpProvider from 'web3-providers-http';
import Web3WsProvider from 'web3-providers-ws';
import Web3V027Provider from 'web3-0.20.7/lib/web3/httpprovider';

import {
  expectResolutionErrorCode,
  expectSpyToBeCalled,
  mockAsyncMethods,
  protocolLink,
  ProviderProtocol,
  caseMock,
  mockAsyncMethod,
  CryptoDomainWithTwitterVerification,
} from './tests/helpers';
import { RpcProviderTestCases } from './tests/providerMockData';

try {
  const dotenv = require('dotenv');
  dotenv.config();
} catch (err) {
  console.warn('dotenv is not installed');
}

beforeEach(() => {
  nock.cleanAll();
  jest.restoreAllMocks();
});

describe('Resolution', () => {
  describe('.Basics', () => { 
    it('should get a valid resolution instance', async () => {
      const resolution = Resolution.infura('api-key');
      expect(resolution.ens).toBeDefined();
      expect(resolution.ens!.url).toBe(`https://mainnet.infura.com/v3/api-key`);

      expect(resolution.cns).toBeDefined();
      expect(resolution.cns!.url).toBe(`https://mainnet.infura.com/v3/api-key`);
    });

    it('checks Resolution#addr error #1', async () => {
      const resolution = new Resolution();
      await expectResolutionErrorCode(
        resolution.addr('sdncdoncvdinvcsdncs.zil', 'ZIL'),
        ResolutionErrorCode.UnregisteredDomain,
      );
    });

    it('resolves non-existing domain zone with throw', async () => {
      const resolution = new Resolution({ blockchain: true });
      await expectResolutionErrorCode(
        resolution.addr('bogdangusiev.qq', 'ZIL'),
        ResolutionErrorCode.UnsupportedDomain,
      );
    });

    it('provides empty response constant', async () => {
      const response = UnclaimedDomainResponse;
      expect(response.addresses).toEqual({});
      expect(response.meta.owner).toEqual(null);
    });

    it('checks the isSupportedDomainInNetwork', async () => {
      const resolution = new Resolution();
      const result = resolution.isSupportedDomainInNetwork('brad.zil');
      expect(result).toBe(true);
    });

    it('checks namehash for unsupported domain', async () => {
      const resolution = new Resolution();
      await expectResolutionErrorCode(
        () => resolution.namehash('something.hello.com'),
        ResolutionErrorCode.UnsupportedDomain,
      );
    });
  });

  describe('.Records', () => {
    it('checks return of IPFS hash for brad.zil', async () => {
      const resolution = new Resolution();
      const spies = mockAsyncMethods(resolution.zns, {
        allRecords: {
          'crypto.BCH.address': 'qrq4sk49ayvepqz7j7ep8x4km2qp8lauvcnzhveyu6',
          'crypto.BTC.address': '1EVt92qQnaLDcmVFtHivRJaunG2mf2C3mB',
          'crypto.DASH.address': 'XnixreEBqFuSLnDSLNbfqMH1GsZk7cgW4j',
          'crypto.ETH.address': '0x45b31e01AA6f42F0549aD482BE81635ED3149abb',
          'crypto.LTC.address': 'LetmswTW3b7dgJ46mXuiXMUY17XbK29UmL',
          'crypto.XMR.address':
            '447d7TVFkoQ57k3jm3wGKoEAkfEym59mK96Xw5yWamDNFGaLKW5wL2qK5RMTDKGSvYfQYVN7dLSrLdkwtKH3hwbSCQCu26d',
          'crypto.ZEC.address': 't1h7ttmQvWCSH1wfrcmvT4mZJfGw2DgCSqV',
          'crypto.ZIL.address': 'zil1yu5u4hegy9v3xgluweg4en54zm8f8auwxu0xxj',
          'ipfs.html.value': 'QmVaAtQbi3EtsfpKoLzALm6vXphdi2KjMgxEDKeGg6wHuK',
          'ipfs.redirect_domain.value': 'www.unstoppabledomains.com',
        },
      });
      const hash = await resolution.ipfsHash('brad.zil');
      expectSpyToBeCalled(spies);
      expect(hash).toBe('QmVaAtQbi3EtsfpKoLzALm6vXphdi2KjMgxEDKeGg6wHuK');
    });

<<<<<<< HEAD
    it('checks return of email for ergergergerg.zil', async () => {
      const resolution = new Resolution();
      const email = await resolution.email('ergergergerg.zil');
      expect(email).toBe('matt+test@unstoppabledomains.com');
    });

    it('checks error for email on brad.zil', async () => {
      const resolution = new Resolution();
      await expectResolutionErrorCode(
        resolution.email('brad.zil'),
        ResolutionErrorCode.RecordNotFound,
      );
    });
=======
  it('checks return of email for ergergergerg.zil', async () => {
    const resolution = new Resolution();
    const spies = mockAsyncMethods(resolution.zns, {
      allRecords: {
        'ipfs.html.hash': 'QmefehFs5n8yQcGCVJnBMY3Hr6aMRHtsoniAhsM1KsHMSe',
        'ipfs.html.value': 'QmVaAtQbi3EtsfpKoLzALm6vXphdi2KjMgxEDKeGg6wHu',
        'ipfs.redirect_domain.value': 'www.unstoppabledomains.com',
        'whois.email.value': 'matt+test@unstoppabledomains.com',
        'whois.for_sale.value': 'true'
      }
    });
    const email = await resolution.email('ergergergerg.zil');
    expectSpyToBeCalled(spies);
    expect(email).toBe('matt+test@unstoppabledomains.com');
  });

  it('checks error for email on brad.zil', async () => {
    const resolution = new Resolution();
    const spies = mockAsyncMethods(resolution.zns, {
      allRecords: {
        'crypto.BCH.address': 'qrq4sk49ayvepqz7j7ep8x4km2qp8lauvcnzhveyu6',
        'crypto.BTC.address': '1EVt92qQnaLDcmVFtHivRJaunG2mf2C3mB',
        'crypto.DASH.address': 'XnixreEBqFuSLnDSLNbfqMH1GsZk7cgW4j',
        'crypto.ETH.address': '0x45b31e01AA6f42F0549aD482BE81635ED3149abb',
        'crypto.LTC.address': 'LetmswTW3b7dgJ46mXuiXMUY17XbK29UmL',
        'crypto.XMR.address': '447d7TVFkoQ57k3jm3wGKoEAkfEym59mK96Xw5yWamDNFGaLKW5wL2qK5RMTDKGSvYfQYVN7dLSrLdkwtKH3hwbSCQCu26d',
        'crypto.ZEC.address': 't1h7ttmQvWCSH1wfrcmvT4mZJfGw2DgCSqV',
        'crypto.ZIL.address': 'zil1yu5u4hegy9v3xgluweg4en54zm8f8auwxu0xxj',
        'ipfs.html.value': 'QmVaAtQbi3EtsfpKoLzALm6vXphdi2KjMgxEDKeGg6wHuK',
        'ipfs.redirect_domain.value': 'www.unstoppabledomains.com'
      }
    });
    await expectResolutionErrorCode(
      resolution.email('brad.zil'),
      ResolutionErrorCode.RecordNotFound,
    );
    expectSpyToBeCalled(spies);
  });
>>>>>>> 989d2935

    it('should be invalid domain', async () => {
      const resolution = new Resolution();
      await expectResolutionErrorCode(
        () => resolution.namehash('-hello.eth'),
        ResolutionErrorCode.UnsupportedDomain,
      );
    });

    it('should be invalid domain 2', async () => {
      const resolution = new Resolution();
      await expectResolutionErrorCode(
        () => resolution.namehash('whatever-.eth'),
        ResolutionErrorCode.UnsupportedDomain,
      );
    });

    it('should be invalid domain 3', async () => {
      const cnsInvalidDomain = 'hello..crypto';
      const ensInvalidDomain = 'hello..eth';
      const znsInvalidDomain = 'hello..zil';
      const resolution = new Resolution();
      await expectResolutionErrorCode(
        () => resolution.namehash(cnsInvalidDomain),
        ResolutionErrorCode.UnsupportedDomain,
      );
      await expectResolutionErrorCode(
        () => resolution.namehash(ensInvalidDomain),
        ResolutionErrorCode.UnsupportedDomain,
      );
      await expectResolutionErrorCode(
        () => resolution.namehash(znsInvalidDomain),
        ResolutionErrorCode.UnsupportedDomain,
      );
    });

    it(`domains "brad.crypto" and "Brad.crypto" should return the same results`, async () => {
      const resolution = new Resolution({
        blockchain: {
          cns: {
            url: protocolLink(),
            registry: '0xD1E5b0FF1287aA9f9A268759062E4Ab08b9Dacbe',
          },
        },
      });
      const reader = await resolution.cns!.getReader();
      const eyes = mockAsyncMethods(reader, {
        records: {
          resolver: '0xBD5F5ec7ed5f19b53726344540296C02584A5237',
          values: ['0x45b31e01AA6f42F0549aD482BE81635ED3149abb'],
        },
      });
      const capital = await resolution.addr('Brad.crypto', 'eth');
      expectSpyToBeCalled(eyes);
      const lower = await resolution.addr('brad.crypto', 'eth');
      expectSpyToBeCalled(eyes);
      expect(capital).toStrictEqual(lower);
    });
  });

  it('should resolve gundb chat id', async () => {
    const resolution = new Resolution({
      blockchain: {
        cns: {
          url: protocolLink(),
          registry: '0xD1E5b0FF1287aA9f9A268759062E4Ab08b9Dacbe',
        },
      },
    });
    const reader = await resolution.cns!.getReader();
    const eyes = mockAsyncMethods(reader, {
      records: {
        resolver: '0x878bC2f3f717766ab69C0A5f9A6144931E61AEd3',
        values: [
          '0x47992daf742acc24082842752fdc9c875c87c56864fee59d8b779a91933b159e48961566eec6bd6ce3ea2441c6cb4f112d0eb8e8855cc9cf7647f0d9c82f00831c',
        ],
      },
    });
    const gundb = await resolution.chatId('homecakes.crypto');
    expectSpyToBeCalled(eyes);
    expect(gundb).toBe(
      '0x47992daf742acc24082842752fdc9c875c87c56864fee59d8b779a91933b159e48961566eec6bd6ce3ea2441c6cb4f112d0eb8e8855cc9cf7647f0d9c82f00831c',
    );
  });

  describe('serviceName', () => {
    it('checks ens service name', () => {
      const resolution = new Resolution();
      const serviceName = resolution.serviceName('domain.eth');
      expect(serviceName).toBe('ENS');
    });

    it('checks ens service name 2', () => {
      const resolution = new Resolution();
      const serviceName = resolution.serviceName('domain.luxe');
      expect(serviceName).toBe('ENS');
    });

    it('checks ens service name', () => {
      const resolution = new Resolution();
      const serviceName = resolution.serviceName('domain.xyz');
      expect(serviceName).toBe('ENS');
    });

    it('checks zns service name', () => {
      const resolution = new Resolution();
      const serviceName = resolution.serviceName('domain.zil');
      expect(serviceName).toBe('ZNS');
    });

    it('checks cns service name', () => {
      const resolution = new Resolution();
      const serviceName = resolution.serviceName('domain.crypto');
      expect(serviceName).toBe('CNS');
    });

    it('checks naming service via api', () => {
      const resolution = new Resolution({ blockchain: false });
      const serviceName = resolution.serviceName('domain.zil');
      expect(serviceName).toBe('ZNS');
    });

    it('checks naming service via api 2', () => {
      const resolution = new Resolution({ blockchain: false });
      const serviceName = resolution.serviceName('domain.luxe');
      expect(serviceName).toBe('ENS');
    });

    it('checks naming service via api 3', () => {
      const resolution = new Resolution({ blockchain: false });
      const serviceName = resolution.serviceName('domain.xyz');
      expect(serviceName).toBe('ENS');
    });

    it('checks naming service via api 4', () => {
      const resolution = new Resolution({ blockchain: false });
      const serviceName = resolution.serviceName('domain.eth');
      expect(serviceName).toBe('ENS');
    });

    it('checks naming service via api 5', () => {
      const resolution = new Resolution({ blockchain: false });
      const serviceName = resolution.serviceName('domain.crypto');
      expect(serviceName).toBe('CNS');
    });
  });

  describe('twitter', () => {
    it('should return verified twitter handle', async () => {
      const resolution = new Resolution();
      const reader = await resolution.cns!.getReader();
      const spies = mockAsyncMethods(reader, {
        records: {
          resolver: '0xb66DcE2DA6afAAa98F2013446dBCB0f4B0ab2842',
          owner: '0x6EC0DEeD30605Bcd19342f3c30201DB263291589',
          values: [
            '0xcd2655d9557e5535313b47107fa8f943eb1fec4da6f348668062e66233dde21b413784c4060340f48da364311c6e2549416a6a23dc6fbb48885382802826b8111b',
            'derainberk'
          ]
        },
      });
      const twitterHandle = await resolution.twitter(
        CryptoDomainWithTwitterVerification,
      );
      expectSpyToBeCalled(spies);
      expect(twitterHandle).toBe('derainberk');
    });

    it('should throw unsupported method', async () => {
      const resolution = new Resolution();
      expectResolutionErrorCode(resolution.twitter('ryan.eth'), ResolutionErrorCode.UnsupportedMethod);
    });
  });

  describe('.Hashing', () => {
    it('isValidHash', async () => {
      const resolution = new Resolution();
      const domain = 'hello.world.zil';
      const hash = resolution.namehash(domain);
      const invalidHash = resolution.namehash('world.zil');
      expect(resolution.isValidHash(domain, hash)).toEqual(true);
      expect(resolution.isValidHash(domain, invalidHash)).toEqual(false);
    });

    describe('.childhash', () => {
      it('checks childhash', () => {
        const resolution = new Resolution();
        const domain = 'hello.world.zil';
        const namehash = resolution.namehash(domain);
        const childhash = resolution.childhash(
          resolution.namehash('world.zil'),
          'hello',
          NamingServiceName.ZNS,
        );
        expect(childhash).toBe(namehash);
      });

      it('checks childhash multi level domain', () => {
        const cns = new Resolution();
        const domain = 'ich.ni.san.yon.hello.world.crypto';
        const namehash = cns.namehash(domain);
        const childhash = cns.childhash(
          cns.namehash('ni.san.yon.hello.world.crypto'),
          'ich',
          NamingServiceName.CNS,
        );
        expect(childhash).toBe(namehash);
      });
    });
  });

  describe('Providers', () => {
    it('should work with web3HttpProvider', async () => {
      // web3-providers-http has problems with type definitions
      // We still prefer everything to be statically typed on our end for better mocking
      const provider = new (Web3HttpProvider as any)(
        protocolLink(),
      ) as Web3HttpProvider.HttpProvider;
      // mock the send function with different implementations (each should call callback right away with different answers)
      const eye = mockAsyncMethod(
        provider,
        'send',
        (payload: JsonRpcPayload, callback) => {
          const result = caseMock(payload.params![0], RpcProviderTestCases);
          callback &&
            callback(null, {
              jsonrpc: '2.0',
              id: 1,
              result,
            });
        },
      );
      const resolution = Resolution.fromWeb3Version1Provider(provider);
      const ethAddress = await resolution.addr('brad.crypto', 'ETH');

      // expect each mock to be called at least once.
      expectSpyToBeCalled([eye]);
      expect(ethAddress).toBe('0x8aaD44321A86b170879d7A244c1e8d360c99DdA8');
    });

    it('should work with webSocketProvider', async () => {
      // web3-providers-ws has problems with type definitions
      // We still prefer everything to be statically typed on our end for better mocking
      const provider = new (Web3WsProvider as any)(
        protocolLink(ProviderProtocol.wss),
      ) as Web3WsProvider.WebsocketProvider;
      const eye = mockAsyncMethod(provider, 'send', (payload, callback) => {
        const result = caseMock(payload.params![0], RpcProviderTestCases);
        callback(null, {
          jsonrpc: '2.0',
          id: 1,
          result,
        });
      });

      const resolution = Resolution.fromWeb3Version1Provider(provider);
      const ethAddress = await resolution.addr('brad.crypto', 'ETH');
      provider.disconnect(1000, 'end of test');
      expectSpyToBeCalled([eye]);
      expect(ethAddress).toBe('0x8aaD44321A86b170879d7A244c1e8d360c99DdA8');
    });

    it('should work for ethers jsonrpc provider', async () => {
      const provider = new JsonRpcProvider(
        protocolLink(ProviderProtocol.http),
        'mainnet',
      );
      const resolution = Resolution.fromEthersProvider(provider);
      const eye = mockAsyncMethod(provider, 'call', params =>
        Promise.resolve(caseMock(params, RpcProviderTestCases)),
      );
      const ethAddress = await resolution.addr('brad.crypto', 'ETH');
      expectSpyToBeCalled([eye]);
      expect(ethAddress).toBe('0x8aaD44321A86b170879d7A244c1e8d360c99DdA8');
    });

    it('should work with ethers default provider', async () => {
      const provider = getDefaultProvider('mainnet');

      const eye = mockAsyncMethod(provider, 'call', params =>
        Promise.resolve(caseMock(params, RpcProviderTestCases)),
      );
      const resolution = Resolution.fromEthersProvider(provider);
      const ethAddress = await resolution.addr('brad.crypto', 'eth');
      expectSpyToBeCalled([eye]);
      expect(ethAddress).toBe('0x8aaD44321A86b170879d7A244c1e8d360c99DdA8');
    });

    it('should work with web3@0.20.7 provider', async () => {
      const provider = new Web3V027Provider(
        protocolLink(ProviderProtocol.http),
        5000,
        null,
        null,
        null,
      );
      const eye = mockAsyncMethod(
        provider,
        'sendAsync',
        (payload: JsonRpcPayload, callback: any) => {
          const result = caseMock(payload.params![0], RpcProviderTestCases);
          callback(undefined, {
            jsonrpc: '2.0',
            id: 1,
            result,
          });
        },
      );
      const resolution = Resolution.fromWeb3Version0Provider(provider);
      const ethAddress = await resolution.addr('brad.crypto', 'eth');
      expectSpyToBeCalled([eye]);
      expect(ethAddress).toBe('0x8aaD44321A86b170879d7A244c1e8d360c99DdA8');
    });

    describe('.allRecords', () => {
      it('should be able to get logs with ethers default provider', async () => {
        const provider = getDefaultProvider('mainnet', { quorum: 1 });

        const eye = mockAsyncMethod(provider, 'call', params =>
          Promise.resolve(caseMock(params, RpcProviderTestCases)),
        );
        const eye2 = mockAsyncMethod(provider, 'getLogs', params =>
          Promise.resolve(caseMock(params, RpcProviderTestCases)),
        );

        const resolution = Resolution.fromEthersProvider(provider);
        const resp = await resolution.allRecords('brad.crypto');
        expectSpyToBeCalled([eye, eye2]);
        expect(resp).toMatchObject({
          'gundb.username.value':
            '0x8912623832e174f2eb1f59cc3b587444d619376ad5bf10070e937e0dc22b9ffb2e3ae059e6ebf729f87746b2f71e5d88ec99c1fb3c7c49b8617e2520d474c48e1c',
          'ipfs.html.value': 'Qme54oEzRkgooJbCDr78vzKAWcv6DDEZqRhhDyDtzgrZP6',
          'ipfs.redirect_domain.value':
            'https://abbfe6z95qov3d40hf6j30g7auo7afhp.mypinata.cloud/ipfs/Qme54oEzRkgooJbCDr78vzKAWcv6DDEZqRhhDyDtzgrZP6',
          'crypto.ETH.address': '0x8aaD44321A86b170879d7A244c1e8d360c99DdA8',
          'gundb.public_key.value':
            'pqeBHabDQdCHhbdivgNEc74QO-x8CPGXq4PKWgfIzhY.7WJR5cZFuSyh1bFwx0GWzjmrim0T5Y6Bp0SSK0im3nI',
          'crypto.BTC.address': 'bc1q359khn0phg58xgezyqsuuaha28zkwx047c0c3y',
        });
      });

      it('should be able to get logs with jsonProvider', async () => {
        const provider = new JsonRpcProvider(
          protocolLink(ProviderProtocol.http),
          'mainnet',
        );
        const resolution = Resolution.fromEthersProvider(provider);
        const eye = mockAsyncMethod(provider, 'call', params =>
          Promise.resolve(caseMock(params, RpcProviderTestCases)),
        );
        const eye2 = mockAsyncMethod(provider, 'getLogs', params =>
          Promise.resolve(caseMock(params, RpcProviderTestCases)),
        );

        const resp = await resolution.allRecords('brad.crypto');
        expectSpyToBeCalled([eye, eye2]);
        expect(resp).toMatchObject({
          'gundb.username.value':
            '0x8912623832e174f2eb1f59cc3b587444d619376ad5bf10070e937e0dc22b9ffb2e3ae059e6ebf729f87746b2f71e5d88ec99c1fb3c7c49b8617e2520d474c48e1c',
          'ipfs.html.value': 'Qme54oEzRkgooJbCDr78vzKAWcv6DDEZqRhhDyDtzgrZP6',
          'ipfs.redirect_domain.value':
            'https://abbfe6z95qov3d40hf6j30g7auo7afhp.mypinata.cloud/ipfs/Qme54oEzRkgooJbCDr78vzKAWcv6DDEZqRhhDyDtzgrZP6',
          'crypto.ETH.address': '0x8aaD44321A86b170879d7A244c1e8d360c99DdA8',
          'gundb.public_key.value':
            'pqeBHabDQdCHhbdivgNEc74QO-x8CPGXq4PKWgfIzhY.7WJR5cZFuSyh1bFwx0GWzjmrim0T5Y6Bp0SSK0im3nI',
          'crypto.BTC.address': 'bc1q359khn0phg58xgezyqsuuaha28zkwx047c0c3y',
        });
      });

      it('should get standard keys from legacy resolver', async () => {
        const provider = getDefaultProvider('mainnet');
        const eye = mockAsyncMethod(provider, 'call', params =>
          Promise.resolve(caseMock(params, RpcProviderTestCases)),
        );

        const resolution = Resolution.fromEthersProvider(provider);
        const resp = await resolution.allRecords('monmouthcounty.crypto');

        expectSpyToBeCalled([eye]);
        expect(resp).toMatchObject({
          'crypto.BTC.address': '3NwuV8nVT2VKbtCs8evChdiW6kHTHcVpdn',
          'crypto.ETH.address': '0x1C42088b82f6Fa5fB883A14240C4E066dDFf1517',
          'crypto.LTC.address': 'MTnTNwKikiMi97Teq8XQRabL9SZ4HjnKNB',
          'crypto.ADA.address':
            'DdzFFzCqrhsfc3MQvjsLr9BHkaFYeE7BotyTATdETRoSPj6QPiotK4xpcFZk66KVmtr87tvUFTcbTHZRkcdbMR5Ss6jCfzCVtFRMB7WE',
          'ipfs.html.value': 'QmYqX8D8SkaF5YcpaWMyi5xM43UEteFiSNKYsjLcdvCWud',
          'ipfs.redirect_domain.value':
            'https://abbfe6z95qov3d40hf6j30g7auo7afhp.mypinata.cloud/ipfs/QmYqX8D8SkaF5YcpaWMyi5xM43UEteFiSNKYsjLcdvCWud',
        });
      });

      it('should throw serviceProviderError from default provider', async () => {
        const resolution = new Resolution();
        expectResolutionErrorCode(
          resolution.allRecords('brad.crypto'),
          ResolutionErrorCode.ServiceProviderError,
        );
      });

      it('should throw serviceProviderError from ethers provider', async () => {
        const provider = getDefaultProvider('mainnet');
        const resolution = Resolution.fromEthersProvider(provider);
        expectResolutionErrorCode(
          resolution.allRecords('brad.crypto'),
          ResolutionErrorCode.ServiceProviderError,
        );
      });
    });
  });
});<|MERGE_RESOLUTION|>--- conflicted
+++ resolved
@@ -105,21 +105,6 @@
       expect(hash).toBe('QmVaAtQbi3EtsfpKoLzALm6vXphdi2KjMgxEDKeGg6wHuK');
     });
 
-<<<<<<< HEAD
-    it('checks return of email for ergergergerg.zil', async () => {
-      const resolution = new Resolution();
-      const email = await resolution.email('ergergergerg.zil');
-      expect(email).toBe('matt+test@unstoppabledomains.com');
-    });
-
-    it('checks error for email on brad.zil', async () => {
-      const resolution = new Resolution();
-      await expectResolutionErrorCode(
-        resolution.email('brad.zil'),
-        ResolutionErrorCode.RecordNotFound,
-      );
-    });
-=======
   it('checks return of email for ergergergerg.zil', async () => {
     const resolution = new Resolution();
     const spies = mockAsyncMethods(resolution.zns, {
@@ -158,7 +143,6 @@
     );
     expectSpyToBeCalled(spies);
   });
->>>>>>> 989d2935
 
     it('should be invalid domain', async () => {
       const resolution = new Resolution();
