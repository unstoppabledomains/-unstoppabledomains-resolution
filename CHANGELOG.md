<<<<<<< HEAD
## 6.1.0

- ENS support is completely removed
- Removes `bip44-constants`, `@ensdomains/address-encoder`, and `content-hash`
  package dependencies
- Methods that query ENS domains (.eth, .luxe, .xyz, .kred, .reverse) throw
  UnsupportedDomain
=======
## 6.0.2
- `Resolution#owner` method doesn't throw an error in case of empty resolver

## 6.0.1
- Set correct polygon-mainnet provider if use default settings
>>>>>>> 86619be2

## 6.0.0

### Breaking changes

- CLI tool was removed. Please use new binary CLI tool instead:
  [Github repo](https://github.com/unstoppabledomains/resolution-cli/releases).
- Constructor has changed. If you used `uns` configuration you have to specify
  parameters for L1 and L2 locations (Ethereum and Polygon mainnets).
- ENS support is deprecated and will be removed in future.
- Factory methods has changed. All of them requires provide L1 and L2 locations
  configuration for UNS. For example: `uns: {locations: {L1: ..., L2...}}`.
  - The list of affected methods:
    - `Resolution#infura`
    - `Resolution#fromResolutionProvider`
    - `Resolution#fromEthereumEip1193Provider`
    - `Resolution#fromWeb3Version0Provider`
    - `Resolution#fromWeb3Version1Provider`
    - `Resolution#fromEthersProvider`
- `Resolution#location` method is replaced by `Resolution#locations`.

### New methods and features

- 🎉 🎉 🎉 Add Polygon Layer 2 support!
- Add `Resolution#locations` method which will help to determine domains
  location (blockhain, networkId) and useful metadata like owner, resolver,
  registry addresses, provider url if possible.
  - Method returns:
    - Domain blockhain (ETH or MATIC)
    - Blockchain network id (numeric)
    - Owner address
    - Resolver address
    - Registry address
    - Provider URL if possible
      - Infura URL by default

## 5.0.2

- Replaces `node-fetch` with `cross-fetch` package

## 5.0.1

- Add `elliptic` package dependency in order to enable twitter verification
  support by default

## 5.0.0

### Breaking changes

- Constructor has changed. If you used cns configurations rename "cns" it to
  "uns" instead.
  - For example: `new Resolution({sourceConfig: {uns: {...uns config}}})`
- Method `Resolution#fromEip1193Provider` was renamed to
  `Resolution#fromEthereumEip1193Provider`
- Factory methods has changed. All of them requires `{uns: {... uns config}}` in
  parameters instead of `cns`.
  - The list of affected factory methods:
    - `Resolution#autoNetwork`
    - `Resolution#infura`
    - `Resolution#fromEthereumEip1193Provider` (former
      `Resolution#fromEip1193Provider`)
    - `Resolution#fromWeb3Version0Provider`
    - `Resolution#fromWeb3Version1Provider`
    - `Resolution#fromEthersProvider`
- `Resolution#isSupportedDomain` method is now asynchronous

### New methods and features

- 🎉 🎉 🎉 Added support for new TLD's ( .888, .nft, .coin, .blockchain,
  .wallet, .x, .bitcoin, .dao )
- Typo fix: Rename `Eip1993Factories()` -> `Eip1193Factories()`. Old name is
  still available under the alias `Eip1993Factories`
- Introduced new method
  `Resolution#registryAddress -> Retrieves address of registry contract used for domain`
- Introduced new method
  `Resolution#unhash -> Retrieves the domain name from tokenId by parsing registry smart contract event logs`
- Introduced new method
  `Resolution#reverse -> This method is only for ens at the moment. Reverse the ens address to a ens registered domain name`
- Introduced new method
  `Resolution#tokenURI -> Retrieves the tokenURI from the registry smart contract`
- Introduced new method
  `Resolution#tokenURIMetadata -> etrieves the data from the endpoint provided by tokenURI from the registry smart contract`
- Introduced new factory method
  `Resolution#fromZilliqaProvider -> Creates a resolution instance with configured provider from Zilliqa provider`
- Introduced new factory method
  `Resolution#fromResolutionProvider -> Creates a resolution from Resolution compatitable provider`
- Introduced new factory method
  `Resolution#fromEthereumEip1193Provider -> Creates a resolution from EIP-1193 compatitable provider`
- Return ENS support
- Add custom network support for ENS

## 4.0.1 - 4.0.2

- No changes made. Version bump so that it would appear as latest version on
  NPM.

## 4.0.0

- Remove ENS support

## 3.0.0

- ENS support is disabled by default. To enable ENS support install additional
  packages:
  - `"bip44-constants": "^8.0.5"`
  - `"@ensdomains/address-encoder": ">= 0.1.x <= 0.2.x"`
  - `"content-hash": "^2.5.2"`
- If trying to resolve ENS domain and some package is missing the library throws
  `ConfigurationError`

## 2.1.0

- Introduce new factory method Resolution#autonetwork. This factory is
  asynchronious and allows to skip the network configuration for either ens or
  cns. This method is making a "net_version" call to the blockchain provider in
  order to configure itself.

## 2.0.0

- Remove deprecated methods
  - Resolution#address
  - Resolution#ipfsRedirect
  - Resolution#addressOrThrow
  - ResolutionErrorCode.UnspecifiedCurrency
- Simplify constructor
  - remove type Blockchain
  - remove type API
  - Introduced single config type SourceConfig

## 1.20.0

- Introduced Resolution#multiChainAddr(domain: string, ticker: string, chain:
  string) - More general method to fetch multi chain records.
- Deprecated Resolution#usdt method in favor of multiChainAddr
- Deprecated TickerVersion

## 1.19.0

- Update @ensdomains/address-encoder dependency to remove security audit issues
- Remove webpack dependency to remove security audit issues

## 1.18.0

- Use Infura Ethereum Provider by default

## 1.17.0

- Add support for TLOS

## 1.16.2

- Add support of USDT for CLI tool. Try
  `resolution --usdt-versions OMNI,ERC20 -d udtestdev-usdt.crypto` command

## 1.16.1

- Fixed Fetch error display when used in browser env

## 1.16.0

- Fixed bug with infura.com -> infura.io

## 1.12.0

- Introduced Resolution#usdt(domain: string, version: TickerVersion) which
  resolves in various USDT records from different chains
- Introduced TickerVersion enum which holds all values for version parametr ar
  Resolution#usdt

## 1.10.4-1.11.1

- updated resolution cli, config option is depricated
- introduced --ethereum-url option to provide a non default blockchain provider

## 1.10.3

- provide valid json to the CLI output

## 1.10.2

- hotfix regarding incompatable types with Ethers InfuraProvider

## 1.10.1

- Fixed bug regarding incompatable types with Ethers InfuraProvider
- Remove ability to read from registry directly. `ProxyReader` address is now
  required. #105.

## 1.10.0

- No changes

## 1.9.0

- Add `Resolution#records` method to query multiple records #96
- Add formatting options for `Resolution#namehash` and `Resolution#childhash`
  #91
- Add `Resolution#dns` method to query dns records from blockchain #99
- Add DnsUtils as a helper class to convert from CryptoRecord type to DnsRecord
  and vice-versa #99
- Plug-in network config from dot-crypto library #101
- Removed elliptic from dependacy list. (when needed user should install it
  separately)

## 1.8.3

- Enhanced Log searched. Now getting all records from the last resetRecords
  event if available

## 1.8.2

- Update Twitter validation algorithm

## 1.8.0 - 1.8.1

- Added `Resolution#twitter` method that returns back the verified twitter
  handle

## 1.7.0

- Added `Resolution#addr` method that behaves consistently with other record
  getter methods.

## 1.6.2

- Deprecated Resolution#address Resolution#addressOrThrow
  ResolutionErrorCode.UnspecifiedCurrency

## 1.8.2

- Added ability to get verified twitter account connected to CNS domain via
  `Resolution#twitter` method.

## 1.6.1

- Used ProxyReader(0x7ea9ee21077f84339eda9c80048ec6db678642b1) instead of
  Registry contract by default

## 1.6.0

- Added support of web3.js and ethers.js providers
- Throw `ConfigurationError` instead of basic `Error` when Resolution library is
  configured incorrectly so that it can be targeted within `catch` block.
- Use [@ethersproject/abi](https://www.npmjs.com/package/@ethersproject/abi)
  instead of custom abi encoder
- Change default ethereum provider from infura to linkpool #75

## 1.5.1

- fixing the version

## 1.4.1

- Resolution#chatPk -> get a gundb public key from domain's record
- Fix the bug with Resolution#chatId for ens domains

## 1.4.0

- Resolve custom records
- Resolution#chatId -> get a gundb chat id from domain's record
- Add kovan address of crypto registry
- Add support of more networks for ENS

## 1.3.6

- Add -o, --owner flag to CLI. Flag resolves in owner address.

## 1.3.5

- Fixed CLI config file persistent location issue
- All domains are trimmed and lowercased before proceed with the direct lookup

## 1.3.4

- Fixed wrong ResolutionErrorCode for unregistered .crypto domain in method
  cns#address

## 1.3.3

- CLI -n, --namehash flag
- CLI -m, --meta flag, shortcut for -siren flags
- Updated README

## 1.3.2

- domains like "hello..crypto", "hello..eth", "hello..zil" should throw
  ResolutionErrorCode.UnsupportedDomain

## 1.3.1

- fixed command line interface configuration with url

## 1.3.0

- Add support for .kred domains on ENS

## 1.2.0

- Added a command line interface

## 1.1.0

- Using flexible dependacies instead of locked versions
- Moved sizecheck to a separate dev dependacy
- Added web3Provider Support [#57]
- Added factories Resolution.infura, Resolution.provider,
  Resolution.jsonRPCprovider

## 1.0.24

- Bug fix, namehash the domain before asking for a resolver on cns.
- Bug fix, ignore the resolutionErrorCode.RecordNotFound when looking up the
  crypto address.

## 1.0.23

- Updated ens registry address according to
  https://github.com/ensdomains/ens/security/advisories/GHSA-8f9f-pc5v-9r5h
- Removed test extension from ens resolvable tld's

## 1.0.22

- Added size check for the package with limit 500.00 KB

## 1.0.20

- Added Resolution#resolver(domain:string): Promise<string>
- Removed ethers keccak256 lodash from package.json

## 1.0.19

- Included the AbiEncoder from
  [ethers-js](https://github.com/ethers-io/ethers.js/blob/b288ad9ba791073df2768c580abe9173c6b851f6/src.ts/utils/abi-coder.ts)
- removed folowing packages
- - "eth-ens-namehash",

## 1.0.18

- Removed unused ethers.js

## 1.0.17

- Fixed a bug with cns throws RecordNotFound instead of
  ResolutionErrorCode.UnregisteredDomain in Cns#address
- Added a way to connect Infura API secret key from .env files (should be
  INFURA=<SECRET KEY>)

## 1.0.16

- Resolution#childhash(parent: NodeHash, label: string) -> method to return a
  childhash

## 1.0.15

- Resolution#ipfsHash(domain:string): Promise<string> -> method to return an
  ipfsHash from the domain's records
- Deprecate Resolution#ipfsRedirect
- Resolution#httpUrl(domain:string): Promise<string> -> method to use instead of
  depricated Resolution#ipfsRedirect, returns an http url from the domain's
  records
- Resolution#email(domain:string): Promise<string> -> method to return an email
  from the domain's records

## 1.0.14

- Bugfix #namehash for ZNS

## 1.0.13

- Domain that starts and ends with '-' are not valid anymore in ENS.
- Bugfix Resolution#resolve on ENS domain when resolver has no address record
- Resolution#isValidHash method - checks wheather a domain name matches the
  given hash from the blockchain

## 1.0.9-1.0.10

- Revert back changes made for browser / node detection.

## 1.0.8

- Support Resolution#namehash of .crypto root node

## 1.0.7

- Fixed compatibility with some versions of hash.js library

## 1.0.5

- Instead of `NoRecordFound` returning `UnregisteredDomain` error for .crypto in
  situations when there is no resolver

## 1.0.4

- Raise `ResolutionError` with `NamingServiceDown` code on error on ethereum RPC
  response
- BREAKING CHANGE: use capital letter for service name inside
  `Resolution#resolve => {meta: {type}}`
- NamingService#serviceName(domain: string): string

## 1.0.3

- Fixed bug with not having a ttl record on the blockchain. Now returns 0
  instead of throwing an error
- Changed main registry address for CNS to
  0xD1E5b0FF1287aA9f9A268759062E4Ab08b9Dacbe

## 1.0.2

- Fixed bug with not finding cointypes when currency ticker is given as
  smallcase

## 1.0.1

- .crypto support with Resolution.cns

## 0.3.6

- Fix root tld support for ZNS

## 0.3.4

- Deprecated `UNCLAIMED_DOMAIN_RESPONSE` (use `UnclaimedDomainResponse` instead)
- Excluded private, internal (public) and not exported symbols from the
  documentation
- Excluded internal (public) symbols from the declaration files
- Added ResolutionErrorCode enum for more convenient error handling

## 0.3.3

- NamingService#record -> gets an arbitrary record from the corresponding naming
  service
- Resolution#ipfsHash -> gets IPFS hash for a specific supported domain
- Resolution#email -> gets ipfs email field of whois object for a specific
  supported domain
- Resolution#ipfsRedirect -> gets ipfs redirect url record for a specific
  supported domain

## 0.3.1 - 0.3.2

- Resolution#owner method - returns an owner address of the domain
- Fixed issue with user agent on browsers instances for Resolution
- Added docs generation scripts
- Unstoppable API is not initilized when blockchain param is true inside the
  Resolution configuration

## 0.3.0

- Resolution#addressOrThrow - new method that throws ResolutionError if currency
  address is not found
- Resolution#namehash - new method for namehashing the domain name. Name hash of
  a domain is an ID that is used to store the information about the domain on
  the blockchain. If you would browse the blockchain, you would never see domain
  names, just name hashes.
- Now throwing ResolutionError when ENS or ZNS naming service is down
- ENS multicoin support

## 0.2.43

- Resolution#addressOrThrow - new method that throws ResolutionError if currency
  address is not found
- Resolution#namehash - new method for namehashing the domain name. Name hash of
  a domain is an ID that is used to store the information about the domain on
  the blockchain. If you would browse the blockchain, you would never see domain
  names, just name hashes.
- Now throwing ResolutionError when ENS or ZNS naming service is down
- ENS multicoin support

## 0.2.42

- Added documentation to Resolution, ENS and ZNS files
- Connected typedoc to the project
- Added user-agent to fetch calls for https://unstoppabledomains.com/
- Specified scripts for automating generation of docs

## 0.2.41

- Make Zns#getContractField #getContractMapValue and
  #getResolverRecordsStructure pseudo-private methods by adding \_ in front of
  the names
- Added Zns#Resolution method which returns everything what is stored on zilliqa
  for specific domain

## 0.2.39 - 0.2.40

- Zns network and url options support
- Ens and Zns support custom contracts registryAddress
- Adjust for breaking change at GetSmartContractSubState Zilliqa RPC call

## 0.2.38

- Updated zilliqa library to 0.8.1

## 0.2.37

- Support node 12
- Transform owner old zil address format to a new zil format

## 0.2.36

- Add return type for Ens#resolve
- Add isSupportedDomainInNetwork in Resolution
- Add isSupportedNetwork for ZNS

## 0.2.35

- Make Ens#network and Ens#url public properties
- Change default ENS source protocol from wss (websocket) to https
- Make Ens `web3`, `ensContract` and `registrarContract` private properties
- Ability to provide ENS network configuration as string like `mainnet`,
  `testnet` etc.
- Make properties of `Resolution` class readonly

## 0.2.34 - 0.2.31

- Added isSupportedNetwork method for ens
- Make isSupportedNetwork configurable from outside by passing network agrument
- isSupportedDomain is no longer checks for supported network inside the ens

## 0.2.30 and earlier

- Changelog is not tracked<|MERGE_RESOLUTION|>--- conflicted
+++ resolved
@@ -1,18 +1,18 @@
-<<<<<<< HEAD
-## 6.1.0
+## 6.0.3
 
 - ENS support is completely removed
 - Removes `bip44-constants`, `@ensdomains/address-encoder`, and `content-hash`
   package dependencies
 - Methods that query ENS domains (.eth, .luxe, .xyz, .kred, .reverse) throw
   UnsupportedDomain
-=======
+
 ## 6.0.2
+
 - `Resolution#owner` method doesn't throw an error in case of empty resolver
 
 ## 6.0.1
+
 - Set correct polygon-mainnet provider if use default settings
->>>>>>> 86619be2
 
 ## 6.0.0
 
