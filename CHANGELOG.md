--- conflicted
+++ resolved
@@ -1,12 +1,10 @@
 ## Unreleased
 * Using flexible dependacies instead of locked versions
-<<<<<<< HEAD
 * Moved sizecheck to a separate dev dependacy 
-* Moved from node-fetch to isomorphic-fetch due to [#56]
-=======
 * Moved sizecheck to a separate dev dependacy
 * Added web3Provider Support [#57]
->>>>>>> c092abad
+* Moved from node-fetch to isomorphic-fetch due to [#56]
+
 
 ## 1.0.24
 * Bug fix, namehash the domain before asking for a resolver on cns.
